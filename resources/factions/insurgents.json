--- conflicted
+++ resolved
@@ -9,10 +9,7 @@
     "Scout_Cobra",
     "APC_MTLB",
     "Scout_BRDM_2",
-<<<<<<< HEAD
-=======
     "LT_PT_76",
->>>>>>> 39b9a7f0
     "SPAAA_ZU_23_2_Insurgent_Mounted_Ural_375"
   ],
   "artillery_units": [
