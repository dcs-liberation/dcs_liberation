--- conflicted
+++ resolved
@@ -1,92 +1,89 @@
-{
-  "country": "Iraq",
-  "name": "Iraq 1991",
-  "authors": "Hawkmoon",
-  "description": "<p>Iraq forces during desert Storm</p>",
-  "aircrafts": [
-    "MiG_19P",
-    "MiG_21Bis",
-    "MiG_23MLD",
-    "MiG_25PD",
-    "Su_17M4",
-    "Mi_8MT",
-    "Su-25",
-    "Su-24M",
-    "Tu_22M3",
-    "L_39ZA",
-    "Mi_24V",
-    "MiG_29A",
-    "SA342M"
-  ],
-  "awacs": [
-    "A_50"
-  ],
-  "tankers": [
-    "IL_78M"
-  ],
-  "frontline_units": [
-    "IFV_BMP_1",
-    "APC_MTLB",
-    "MBT_T_55",
-    "MBT_T_72B",
-    "MBT_Chieftain_Mk_3",
-    "APC_BTR_80",
-    "Scout_BRDM_2",
-<<<<<<< HEAD
-=======
-    "LT_PT_76",
->>>>>>> 39b9a7f0
-    "SPH_2S1_Gvozdika_122mm",
-    "SPAAA_ZSU_57_2",
-    "SPAAA_ZSU_23_4_Shilka_Gun_Dish"
-  ],
-  "artillery_units": [
-    "MLRS_BM_21_Grad_122mm"
-  ],
-  "logistics_units": [
-    "Truck_Ural_375",
-    "LUV_UAZ_469_Jeep"
-  ],
-  "infantry_units": [
-    "Paratrooper_AKS",
-    "Infantry_AK_74_Rus",
-    "Paratrooper_RPG_16",
-    "MANPADS_SA_18_Igla_Grouse"
-  ],
-  "air_defenses": [
-    "ColdWarFlakGenerator",
-    "EarlyColdWarFlakGenerator",
-    "SA2Generator",
-    "SA3Generator",
-    "SA6Generator",
-    "SA8Generator",
-    "SA9Generator",
-    "SA13Generator",
-    "ZSU23Generator",
-    "ZU23Generator",
-    "ZU23UralGenerator"
-  ],
-  "ewrs": [
-    "BoxSpringGenerator"
-  ],
-  "missiles": [
-    "ScudGenerator"
-  ],
-  "missiles_group_count": 1,
-  "aircraft_carrier": [
-  ],
-  "helicopter_carrier": [
-  ],
-  "helicopter_carrier_names": [
-  ],
-  "destroyers": [
-  ],
-  "cruisers": [
-  ],
-  "requirements": {},
-  "carrier_names": [
-  ],
-  "navy_generators": [
-    "GrishaGroupGenerator"
-  ]
-}
+{
+  "country": "Iraq",
+  "name": "Iraq 1991",
+  "authors": "Hawkmoon",
+  "description": "<p>Iraq forces during desert Storm</p>",
+  "aircrafts": [
+    "MiG_19P",
+    "MiG_21Bis",
+    "MiG_23MLD",
+    "MiG_25PD",
+    "Su_17M4",
+    "Mi_8MT",
+    "Su-25",
+    "Su-24M",
+    "Tu_22M3",
+    "L_39ZA",
+    "Mi_24V",
+    "MiG_29A",
+    "SA342M"
+  ],
+  "awacs": [
+    "A_50"
+  ],
+  "tankers": [
+    "IL_78M"
+  ],
+  "frontline_units": [
+    "IFV_BMP_1",
+    "APC_MTLB",
+    "MBT_T_55",
+    "MBT_T_72B",
+    "MBT_Chieftain_Mk_3",
+    "APC_BTR_80",
+    "Scout_BRDM_2",
+    "LT_PT_76",
+    "SPH_2S1_Gvozdika_122mm",
+    "SPAAA_ZSU_57_2",
+    "SPAAA_ZSU_23_4_Shilka_Gun_Dish"
+  ],
+  "artillery_units": [
+    "MLRS_BM_21_Grad_122mm"
+  ],
+  "logistics_units": [
+    "Truck_Ural_375",
+    "LUV_UAZ_469_Jeep"
+  ],
+  "infantry_units": [
+    "Paratrooper_AKS",
+    "Infantry_AK_74_Rus",
+    "Paratrooper_RPG_16",
+    "MANPADS_SA_18_Igla_Grouse"
+  ],
+  "air_defenses": [
+    "ColdWarFlakGenerator",
+    "EarlyColdWarFlakGenerator",
+    "SA2Generator",
+    "SA3Generator",
+    "SA6Generator",
+    "SA8Generator",
+    "SA9Generator",
+    "SA13Generator",
+    "ZSU23Generator",
+    "ZU23Generator",
+    "ZU23UralGenerator"
+  ],
+  "ewrs": [
+    "BoxSpringGenerator"
+  ],
+  "missiles": [
+    "ScudGenerator"
+  ],
+  "missiles_group_count": 1,
+  "aircraft_carrier": [
+  ],
+  "helicopter_carrier": [
+  ],
+  "helicopter_carrier_names": [
+  ],
+  "destroyers": [
+  ],
+  "cruisers": [
+  ],
+  "requirements": {},
+  "carrier_names": [
+  ],
+  "navy_generators": [
+    "GrishaGroupGenerator"
+  ]
+}