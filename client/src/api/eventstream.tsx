--- conflicted
+++ resolved
@@ -21,6 +21,7 @@
   ControlPoint,
   Flight,
   FrontLine,
+  IadsConnection,
   Tgo,
   UnculledZone,
 } from "./liberationApi";
@@ -29,11 +30,7 @@
 import { threatZonesUpdated } from "./threatZonesSlice";
 import { unculledZonesUpdated } from "./unculledZonesSlice";
 import { LatLng } from "leaflet";
-<<<<<<< HEAD
-
-=======
 import { updateIadsConnection, removeIadsConnection } from "./iadsNetworkSlice";
->>>>>>> cc4237d0
 
 interface GameUpdateEvents {
   updated_flight_positions: { [id: string]: LatLng };
@@ -133,16 +130,8 @@
     dispatch(deleteFrontLine(events.deleted_front_lines));
   }
 
-<<<<<<< HEAD
   if (events.updated_tgos.length > 0) {
     dispatch(updateTgo(events.updated_tgos));
-=======
-  for (const id of events.updated_tgos) {
-    backend.get(`/tgos/${id}`).then((response) => {
-      const tgo = response.data as Tgo;
-      dispatch(updateTgo(tgo));
-    });
->>>>>>> cc4237d0
   }
 
   if (events.updated_control_points.length > 0) {
