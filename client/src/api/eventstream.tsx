import { AppDispatch } from "../app/store";
import { gameUnloaded } from "./actions";
import backend from "./backend";
import Combat from "./combat";
import { endCombat, newCombat, updateCombat } from "./combatSlice";
import { updateControlPoint } from "./controlPointsSlice";
import {
  deselectFlight,
  registerFlights,
  selectFlight,
  unregisterFlights,
  updateFlights,
  updateFlightPositions,
} from "./flightsSlice";
import {
  deleteFrontLine,
  updateFrontLine,
} from "./frontLinesSlice";
import reloadGameState from "./gamestate";
import {
  liberationApi,
  ControlPoint,
  Flight,
  FrontLine,
  IadsConnection,
  Tgo,
  UnculledZone,
} from "./liberationApi";
import { navMeshUpdated } from "./navMeshSlice";
import { updateTgo } from "./tgosSlice";
import { threatZonesUpdated } from "./threatZonesSlice";
import { unculledZonesUpdated } from "./unculledZonesSlice";
import { LatLng } from "leaflet";
<<<<<<< HEAD
import { updateIadsConnection, removeIadsConnection } from "./iadsNetworkSlice";
import { IadsConnection } from "./_liberationApi";
=======
import { updateIadsConnection } from "./iadsNetworkSlice";
>>>>>>> 61488627

interface GameUpdateEvents {
  updated_flight_positions: { [id: string]: LatLng };
  new_combats: Combat[];
  updated_combats: Combat[];
  ended_combats: string[];
  navmesh_updates: boolean[];
  updated_unculled_zones: UnculledZone[];
  threat_zones_updated: boolean;
  new_flights: Flight[];
  updated_flights: Flight[];
  deleted_flights: string[];
  selected_flight: string | null;
  deselected_flight: boolean;
  updated_front_lines: FrontLine[];
  deleted_front_lines: string[];
  updated_tgos: string[];
<<<<<<< HEAD
  updated_control_points: number[];
  updated_iads: IadsConnection[];
  deleted_iads: string[];
=======
  updated_control_points: ControlPoint[];
>>>>>>> 61488627
  reset_on_map_center: LatLng | null;
  game_unloaded: boolean;
  new_turn: boolean;
}

export const handleStreamedEvents = (
  dispatch: AppDispatch,
  events: GameUpdateEvents
) => {
  if (Object.keys(events.updated_flight_positions).length) {
    dispatch(
      updateFlightPositions(Object.entries(events.updated_flight_positions))
    );
  }

  for (const combat of events.new_combats) {
    dispatch(newCombat(combat));
  }

  for (const combat of events.updated_combats) {
    dispatch(updateCombat(combat));
  }

  for (const id of events.ended_combats) {
    dispatch(endCombat(id));
  }

  for (const blue of events.navmesh_updates) {
    dispatch(
      liberationApi.endpoints.getNavmesh.initiate({ forPlayer: blue })
    ).then((result) => {
      if (result.data) {
        dispatch(navMeshUpdated({ blue: blue, mesh: result.data }));
      }
    });
  }

  if (events.updated_unculled_zones.length > 0) {
    dispatch(unculledZonesUpdated(events.updated_unculled_zones));
  }

  if (events.threat_zones_updated) {
    dispatch(liberationApi.endpoints.getThreatZones.initiate()).then(
      (result) => {
        if (result.data) {
          dispatch(threatZonesUpdated(result.data));
        }
      }
    );
  }

  if (events.new_flights.length > 0) {
    dispatch(registerFlights(events.new_flights));
  }

  if (events.updated_flights.length > 0) {
    dispatch(updateFlights(events.updated_flights));
  }

  if (events.deleted_flights.length > 0) {
    dispatch(unregisterFlights(events.deleted_flights));
  }

  if (events.deselected_flight) {
    dispatch(deselectFlight());
  }

  if (events.selected_flight != null) {
    dispatch(selectFlight(events.selected_flight));
  }

  if (events.updated_front_lines.length > 0) {
    dispatch(updateFrontLine(events.updated_front_lines));
  }

  if (events.deleted_front_lines.length > 0) {
    dispatch(deleteFrontLine(events.deleted_front_lines));
  }

  for (const id of events.updated_tgos) {
    backend.get(`/tgos/${id}`).then((response) => {
      const tgo = response.data as Tgo;
      dispatch(updateTgo(tgo));
    });
  }

  if (events.updated_control_points.length > 0) {
      dispatch(updateControlPoint(events.updated_control_points));
  }

  if (events.deleted_iads.length > 0) {
    dispatch(removeIadsConnection(events.deleted_iads));
  }

  if (events.updated_iads.length > 0) {
    dispatch(updateIadsConnection(events.updated_iads));
  }

  if (events.reset_on_map_center != null) {
    reloadGameState(dispatch);
  }

  if (events.game_unloaded) {
    dispatch(gameUnloaded());
  }

  if (events.new_turn) {
    reloadGameState(dispatch, true);
  }
};<|MERGE_RESOLUTION|>--- conflicted
+++ resolved
@@ -31,12 +31,7 @@
 import { threatZonesUpdated } from "./threatZonesSlice";
 import { unculledZonesUpdated } from "./unculledZonesSlice";
 import { LatLng } from "leaflet";
-<<<<<<< HEAD
 import { updateIadsConnection, removeIadsConnection } from "./iadsNetworkSlice";
-import { IadsConnection } from "./_liberationApi";
-=======
-import { updateIadsConnection } from "./iadsNetworkSlice";
->>>>>>> 61488627
 
 interface GameUpdateEvents {
   updated_flight_positions: { [id: string]: LatLng };
@@ -54,13 +49,9 @@
   updated_front_lines: FrontLine[];
   deleted_front_lines: string[];
   updated_tgos: string[];
-<<<<<<< HEAD
-  updated_control_points: number[];
+  updated_control_points: ControlPoint[];
   updated_iads: IadsConnection[];
   deleted_iads: string[];
-=======
-  updated_control_points: ControlPoint[];
->>>>>>> 61488627
   reset_on_map_center: LatLng | null;
   game_unloaded: boolean;
   new_turn: boolean;
