import { AppDispatch } from "../app/store";
import { gameUnloaded } from "./actions";
import backend from "./backend";
import Combat from "./combat";
import { endCombat, newCombat, updateCombat } from "./combatSlice";
import { updateControlPoint } from "./controlPointsSlice";
import {
  deselectFlight,
  registerFlights,
  selectFlight,
  unregisterFlights,
  updateFlights,
  updateFlightPositions,
} from "./flightsSlice";
import {
  deleteFrontLine,
  updateFrontLine,
} from "./frontLinesSlice";
import reloadGameState from "./gamestate";
import {
  liberationApi,
  ControlPoint,
  Flight,
  FrontLine,
  IadsConnection,
  Tgo,
  UnculledZone,
} from "./liberationApi";
import { navMeshUpdated } from "./navMeshSlice";
import { updateTgo } from "./tgosSlice";
import { threatZonesUpdated } from "./threatZonesSlice";
import { unculledZonesUpdated } from "./unculledZonesSlice";
import { LatLng } from "leaflet";
<<<<<<< HEAD
//import { updateIadsConnection } from "./iadsNetworkSlice";
//import { IadsConnection } from "./_liberationApi";
=======
import { updateIadsConnection } from "./iadsNetworkSlice";
>>>>>>> 61488627

interface GameUpdateEvents {
  updated_flight_positions: { [id: string]: LatLng };
  new_combats: Combat[];
  updated_combats: Combat[];
  ended_combats: string[];
  navmesh_updates: boolean[];
  updated_unculled_zones: UnculledZone[];
  threat_zones_updated: boolean;
  new_flights: Flight[];
  updated_flights: Flight[];
  deleted_flights: string[];
  selected_flight: string | null;
  deselected_flight: boolean;
  updated_front_lines: FrontLine[];
  deleted_front_lines: string[];
<<<<<<< HEAD
  updated_tgos: Tgo[];
  updated_control_points: number[];
=======
  updated_tgos: string[];
  updated_control_points: ControlPoint[];
>>>>>>> 61488627
  reset_on_map_center: LatLng | null;
  game_unloaded: boolean;
  new_turn: boolean;
}

export const handleStreamedEvents = (
  dispatch: AppDispatch,
  events: GameUpdateEvents
) => {
  if (Object.keys(events.updated_flight_positions).length) {
    dispatch(
      updateFlightPositions(Object.entries(events.updated_flight_positions))
    );
  }

  for (const combat of events.new_combats) {
    dispatch(newCombat(combat));
  }

  for (const combat of events.updated_combats) {
    dispatch(updateCombat(combat));
  }

  for (const id of events.ended_combats) {
    dispatch(endCombat(id));
  }

  for (const blue of events.navmesh_updates) {
    dispatch(
      liberationApi.endpoints.getNavmesh.initiate({ forPlayer: blue })
    ).then((result) => {
      if (result.data) {
        dispatch(navMeshUpdated({ blue: blue, mesh: result.data }));
      }
    });
  }

  if (events.updated_unculled_zones.length > 0) {
    dispatch(unculledZonesUpdated(events.updated_unculled_zones));
  }

  if (events.threat_zones_updated) {
    dispatch(liberationApi.endpoints.getThreatZones.initiate()).then(
      (result) => {
        if (result.data) {
          dispatch(threatZonesUpdated(result.data));
        }
      }
    );
  }

  if (events.new_flights.length > 0) {
    dispatch(registerFlights(events.new_flights));
  }

  if (events.updated_flights.length > 0) {
    dispatch(updateFlights(events.updated_flights));
  }

  if (events.deleted_flights.length > 0) {
    dispatch(unregisterFlights(events.deleted_flights));
  }

  if (events.deselected_flight) {
    dispatch(deselectFlight());
  }

  if (events.selected_flight != null) {
    dispatch(selectFlight(events.selected_flight));
  }

  if (events.updated_front_lines.length > 0) {
    dispatch(updateFrontLine(events.updated_front_lines));
  }

  if (events.deleted_front_lines.length > 0) {
    dispatch(deleteFrontLine(events.deleted_front_lines));
  }

  if (events.updated_tgos.length > 0) {
    dispatch(updateTgo(events.updated_tgos));
  }

  if (events.updated_control_points.length > 0) {
      dispatch(updateControlPoint(events.updated_control_points));
  }

  if (events.reset_on_map_center != null) {
    reloadGameState(dispatch);
  }

  if (events.game_unloaded) {
    dispatch(gameUnloaded());
  }

  if (events.new_turn) {
    reloadGameState(dispatch, true);
  }
};<|MERGE_RESOLUTION|>--- conflicted
+++ resolved
@@ -31,12 +31,9 @@
 import { threatZonesUpdated } from "./threatZonesSlice";
 import { unculledZonesUpdated } from "./unculledZonesSlice";
 import { LatLng } from "leaflet";
-<<<<<<< HEAD
 //import { updateIadsConnection } from "./iadsNetworkSlice";
 //import { IadsConnection } from "./_liberationApi";
-=======
-import { updateIadsConnection } from "./iadsNetworkSlice";
->>>>>>> 61488627
+
 
 interface GameUpdateEvents {
   updated_flight_positions: { [id: string]: LatLng };
@@ -53,13 +50,8 @@
   deselected_flight: boolean;
   updated_front_lines: FrontLine[];
   deleted_front_lines: string[];
-<<<<<<< HEAD
   updated_tgos: Tgo[];
-  updated_control_points: number[];
-=======
-  updated_tgos: string[];
   updated_control_points: ControlPoint[];
->>>>>>> 61488627
   reset_on_map_center: LatLng | null;
   game_unloaded: boolean;
   new_turn: boolean;
