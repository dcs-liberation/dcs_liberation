import os
import platform
from threading import Thread
from tkinter.ttk import *

import pygame

from theater.theatergroundobject import CATEGORY_MAP
from ui.styles import STYLES
from ui.window import *


EVENT_COLOR_ATTACK = (100, 100, 255)
EVENT_COLOR_DEFENSE = (255, 100, 100)

RED = (255, 125, 125)
BRIGHT_RED = (200, 64, 64)
BLUE = (164, 164, 255)
DARK_BLUE = (45, 62, 80)
WHITE = (255, 255, 255)
GREEN = (128, 186, 128)
BRIGHT_GREEN = (64, 200, 64)
BLACK = (0, 0, 0)

BACKGROUND = pygame.Color(0, 64, 64)
ANTIALIASING = True

WIDTH = 800
HEIGHT = 600
MAP_PADDING = 100


class OverviewCanvas:
    mainmenu = None  # type: ui.mainmenu.MainMenu
    budget_label = None  # type: Label

    started = None
    ground_assets_icons = None  # type: typing.Dict[str, pygame.Surface]
    event_icons = None  # type: typing.Dict[typing.Type, pygame.Surface]
    selected_event_info = None  # type: typing.Tuple[Event, typing.Tuple[int, int]]
    frontline_vector_cache = None  # type: typing.Dict[str, typing.Tuple[Point, int, int]]

    def __init__(self, frame: Frame, parent, game: Game):

        self.parent = parent
        self.game = game

        # Remove any previously existing pygame instance
        pygame.quit()

        # Pygame objects
        self.map = None
        self.screen = None
        self.surface: pygame.Surface = None
        self.thread: Thread = None
        self.clock = pygame.time.Clock()
        self.expanded = True

        pygame.font.init()
        self.font: pygame.font.SysFont = pygame.font.SysFont("arial", 15)
        self.fontsmall: pygame.font.SysFont = pygame.font.SysFont("arial", 10)
        self.ground_assets_icons = {}

        # Frontline are too heavy on performance to compute in realtime, so keep them in a cache
        self.frontline_vector_cache = {}

        # Map state
        self.redraw_required = True
        self.zoom = 1
        self.scroll = [0, 0]
        self.exited = False

        # Display options
        self.display_ground_targets = BooleanVar(value=True)
        self.display_forces = BooleanVar(value=True)
        self.display_bases = BooleanVar(value=True)
        self.display_road = BooleanVar(value=True)
        self.display_rules = self.compute_display_rules()

        parent.window.tk.protocol("<WM_DELETE_WINDOW>", self.on_close)

        self.wrapper = Frame(frame, **STYLES["frame-wrapper"])
        self.wrapper.grid(column=0, row=0, sticky=NSEW)  # Adds grid
        self.wrapper.pack(side=LEFT)  # packs window to the left

        self.embed = Frame(self.wrapper, width=WIDTH, height=HEIGHT, borderwidth=2, **STYLES["frame-wrapper"])
        self.embed.grid(column=0, row=1, sticky=NSEW)  # Adds grid

        self.options = Frame(self.wrapper, borderwidth=2, **STYLES["frame-wrapper"])
        self.options.grid(column=0, row=0, sticky=NSEW)
        self.options.grid_columnconfigure(1, weight=1)
        self.build_map_options_panel()

        self.init_sdl_layer()
        self.init_sdl_thread()

    def build_map_options_panel(self):
        col = 0
        Button(self.options, text="Configuration", command=self.parent.configuration_menu, **STYLES["btn-primary"]).grid(column=col, row=0, sticky=NE)
        col += 1

        self.budget_label = Label(self.options, text="Budget: {}m (+{}m)".format(self.game.budget, self.game.budget_reward_amount), **STYLES["widget"])
        self.budget_label.grid(column=col, row=0, sticky=N+EW)
        col += 1

        Button(self.options, text="Pass turn", command=self.parent.pass_turn, **STYLES["btn-primary"]).grid(column=col, row=0, sticky=NW)
        col += 1

    def map_size_toggle(self):
        if self.expanded:
            self.embed.configure(width=0)
            self.options.configure(width=0)
            self.expanded = False
        else:
            self.embed.configure(width=WIDTH)
            self.options.configure(width=WIDTH)
            self.expanded = True

    def on_close(self):
        self.exited = True
        if self.thread is not None:
            self.thread.join()

    def init_sdl_layer(self):
        # Setup pygame to run in tk frame
        os.environ['SDL_WINDOWID'] = str(self.embed.winfo_id())
        if platform.system == "Windows":
            os.environ['SDL_VIDEODRIVER'] = 'windib'

        # Create pygame 'screen'
        self.screen = pygame.display.set_mode((WIDTH, HEIGHT), pygame.DOUBLEBUF | pygame.HWSURFACE)
        self.screen.fill(pygame.Color(*BLACK))

        # Load icons resources
        self.ground_assets_icons = {}
        self.ground_assets_icons["target"] = pygame.image.load(os.path.join("resources", "ui", "ground_assets", "target.png"))
        self.ground_assets_icons["cleared"] = pygame.image.load(os.path.join("resources", "ui", "ground_assets", "cleared.png"))
        for category in CATEGORY_MAP.keys():
            self.ground_assets_icons[category] = pygame.image.load(os.path.join("resources", "ui", "ground_assets", category + ".png"))

        self.event_icons = {}
        for category, image in {BaseAttackEvent: "capture",
                                FrontlinePatrolEvent: "attack",
                                FrontlineAttackEvent: "attack",
                                InfantryTransportEvent: "infantry",
                                InsurgentAttackEvent: "insurgent_attack",
                                ConvoyStrikeEvent: "convoy",
                                InterceptEvent: "air_intercept",
                                NavalInterceptEvent: "naval_intercept",
                                StrikeEvent: "strike",
                                UnitsDeliveryEvent: "delivery"}.items():
            self.event_icons[category] = pygame.image.load(os.path.join("resources", "ui", "events", image + ".png"))


        # Load the map image
        self.map = pygame.image.load(os.path.join("resources", self.game.theater.overview_image)).convert()
        pygame.draw.rect(self.map, BLACK, (0, 0, self.map.get_width(), self.map.get_height()), 10)
        pygame.draw.rect(self.map, WHITE, (0, 0, self.map.get_width(), self.map.get_height()), 5)

        # Create surfaces for drawing
        self.surface = pygame.Surface((self.map.get_width() + MAP_PADDING * 2,
                                       self.map.get_height() + MAP_PADDING * 2))
        self.surface.set_alpha(None)
        self.overlay = pygame.Surface((WIDTH, HEIGHT), pygame.SRCALPHA)

        # Init pygame display
        pygame.display.init()
        pygame.display.update()

    def init_sdl_thread(self):
        if OverviewCanvas.started is not None:
            OverviewCanvas.started.exited = True
        self.thread = Thread(target=self.sdl_thread)
        self.thread.start()
        OverviewCanvas.started = self
        print("Started SDL app")

    def sdl_thread(self):
        self.redraw_required = True
        i = 0
        while not self.exited:
            self.clock.tick(30)
            self.draw()
            i += 1
            if i == 600:
                self.frontline_vector_cache = {}
                i = 0
        print("Stopped SDL app")

    def draw(self):
        try:
            self.embed.winfo_ismapped()
            self.embed.winfo_manager()
        except:
            self.exited = True

        right_down = False
        left_down = False

        # Detect changes on display rules
        r = self.compute_display_rules()
        if r != self.display_rules:
            self.display_rules = r
            self.redraw_required = True

        for event in pygame.event.get():
            if event.type == pygame.MOUSEMOTION:
                self.redraw_required = True
            elif event.type == pygame.MOUSEBUTTONDOWN:
                """
                Due to rendering not really supporting the zoom this is currently disabled.
                @TODO: improve rendering so zoom would actually make sense
                
                # Scroll wheel
                if event.button == 4:
                    self.zoom += 0.25
                    self.redraw_required = True
                elif event.button == 5:
                    self.zoom -= 0.25
                    self.redraw_required = True
                """

                if event.button == 3:
                    right_down = True
                    pygame.mouse.get_rel()
                if event.button == 1:
                    left_down = True
                    self.redraw_required = True

        # If Right click pressed
        if pygame.mouse.get_pressed()[2] == 1 and not right_down:
            scr = pygame.mouse.get_rel()
            self.scroll[0] += scr[0]
            self.scroll[1] += scr[1]
            self.redraw_required = True

        if self.zoom <= 0.5:
            self.zoom = 0.5
        elif self.zoom > 3:
            self.zoom = 3

        if self.redraw_required:
            # Fill
            self.screen.fill(BACKGROUND)
            self.surface.fill(BACKGROUND)
            self.overlay.fill(pygame.Color(0, 0, 0, 0))

            # Surface
            cursor_pos = pygame.mouse.get_pos()
            cursor_pos = (
                cursor_pos[0] / self.zoom - self.scroll[0], cursor_pos[1] / self.zoom - self.scroll[1])
            self.draw_map(self.surface, self.overlay, cursor_pos, [left_down, right_down])

            # Scaling
            scaled = pygame.transform.scale(self.surface, (
                int(self.surface.get_width() * self.zoom), int(self.surface.get_height() * self.zoom)))
            self.screen.blit(scaled, (self.scroll[0]*self.zoom, self.scroll[1]*self.zoom))
            self.screen.blit(self.overlay, (0, 0))

            pygame.display.flip()

        self.redraw_required = False

    def draw_map(self, surface: pygame.Surface, overlay: pygame.Surface, mouse_pos: (int, int), mouse_down: [bool, bool]):
        self.surface.blit(self.map, (MAP_PADDING, MAP_PADDING))

        # Display zoom level on overlay
        zoom_lvl = self.font.render("  x " + str(self.zoom) + "  ", ANTIALIASING, WHITE, DARK_BLUE)
        self.overlay.blit(zoom_lvl, (self.overlay.get_width()-zoom_lvl.get_width()-5,
                                     self.overlay.get_height()-zoom_lvl.get_height()-5))

        # Debug
        # pygame.draw.rect(surface, (255, 0, 255), (mouse_pos[0], mouse_pos[1], 5, 5), 2)

        for cp in self.game.theater.controlpoints:
            coords = self._transform_point(cp.position)

            if self.display_road.get():
                for connected_cp in cp.connected_points:
                    connected_coords = self._transform_point(connected_cp.position)
                    if connected_cp.captured != cp.captured:
                        color = self._enemy_color()
                    elif connected_cp.captured and cp.captured:
                        color = self._player_color()
                    else:
                        color = BLACK

                    pygame.draw.line(surface, color, coords, connected_coords, 2)

                    if cp.captured and not connected_cp.captured and Conflict.has_frontline_between(cp, connected_cp):
                        frontline = self._frontline_vector(cp, connected_cp)
                        if not frontline:
                            continue

                        frontline_pos, heading, distance = frontline

                        if distance < 10000:
                            frontline_pos = frontline_pos.point_from_heading(heading + 180, 5000)
                            distance = 10000

                        start_coords = self._transform_point(frontline_pos, treshold=10)
                        end_coords = self._transform_point(frontline_pos.point_from_heading(heading, distance),
                                                           treshold=60)

                        pygame.draw.line(surface, color, start_coords, end_coords, 4)

            if self.display_ground_targets.get():
                for ground_object in cp.ground_objects:
                    self.draw_ground_object(ground_object, surface, cp.captured, mouse_pos)

        if self.display_bases.get():
            mouse_down = self.draw_bases(mouse_pos, mouse_down)

        mouse_down = self.draw_events(self.surface, mouse_pos, mouse_down)

        if mouse_down[0]:
            self.selected_event_info = None

    def draw_bases(self, mouse_pos, mouse_down):
        for cp in self.game.theater.controlpoints:
            coords = self._transform_point(cp.position)
            radius = 12 * math.pow(cp.importance, 1)
<<<<<<< HEAD
            radius_m = max(radius * cp.base.strength - 2, 0)
=======
            radius_m = radius * max(cp.base.strength - 2, 0)
>>>>>>> 72d3863f

            if cp.captured:
                color = self._player_color()
            else:
                color = self._enemy_color()

            pygame.draw.circle(self.surface, BLACK, (int(coords[0]), int(coords[1])), int(radius))
            pygame.draw.circle(self.surface, color, (int(coords[0]), int(coords[1])), int(radius_m))

            label = self.font.render(cp.name, ANTIALIASING, (225, 225, 225), BLACK)
            labelHover = self.font.render(cp.name, ANTIALIASING, (255, 255, 255), (128, 186, 128))
            labelClick = self.font.render(cp.name, ANTIALIASING, (255, 255, 255), (122, 122, 255))

            point =  coords[0] - label.get_width() / 2 + 1, coords[1] + 1
            rect = pygame.Rect(*point, label.get_width(), label.get_height())

            if rect.collidepoint(*mouse_pos):
                if mouse_down[0]:
                    self.surface.blit(labelClick, (coords[0] - label.get_width() / 2 + 1, coords[1] + 1))
                    self._selected_cp(cp)
                    mouse_down[0] = False
                else:
                    self.surface.blit(labelHover, (coords[0] - label.get_width() / 2 + 1, coords[1] + 1))

                self.draw_base_info(self.overlay, cp, (0, 0))
                if self.selected_event_info:
                    if self._cp_available_for_selected_event(cp):
                        pygame.draw.line(self.surface, WHITE, rect.center, self.selected_event_info[1])

            else:
                self.surface.blit(label, (coords[0] - label.get_width() / 2 + 1, coords[1] + 1))

            if self.display_forces.get():
                units_title = " {} / {} / {} ".format(cp.base.total_planes, cp.base.total_armor, cp.base.total_aa)
                label2 = self.fontsmall.render(units_title, ANTIALIASING, color, (30, 30, 30))
                self.surface.blit(label2, (coords[0] - label2.get_width() / 2, coords[1] + label.get_height() + 1))

        return mouse_down

    def draw_base_info(self, surface: pygame.Surface, control_point: ControlPoint, pos):
        title = self.font.render(control_point.name, ANTIALIASING, BLACK, GREEN)
        hp = self.font.render("Strength : ", ANTIALIASING, (225, 225, 225), BLACK)

        armor_txt = "ARMOR      >    "
        for key, value in control_point.base.armor.items():
            armor_txt += key.id + " x " + str(value) + " | "
        armor = self.font.render(armor_txt, ANTIALIASING, (225, 225, 225), BLACK)

        aircraft_txt = "AIRCRAFT >    "
        for key, value in control_point.base.aircraft.items():
            aircraft_txt += key.id + " x " + str(value) + " | "
        aircraft = self.font.render(aircraft_txt, ANTIALIASING, (225, 225, 225), BLACK)

        aa_txt = "AA/SAM       >    "
        for key, value in control_point.base.aa.items():
            aa_txt += key.id + " x " + str(value) + " | "
        aa = self.font.render(aa_txt, ANTIALIASING, (225, 225, 225), BLACK)

        lineheight = title.get_height()
        w = max([max([a.get_width() for a in [title, armor, aircraft, aa]]), 150])
        h = 5 * lineheight + 4 * 5

        # Draw frame
        pygame.draw.rect(surface, GREEN, (pos[0], pos[1], w + 8, h + 8))
        pygame.draw.rect(surface, BLACK, (pos[0] + 2, pos[1] + 2, w + 4, h + 4))
        pygame.draw.rect(surface, GREEN, (pos[0] + 2, pos[1], w + 4, lineheight + 4))

        # Title
        surface.blit(title, (pos[0] + 4, 4 + pos[1]))
        surface.blit(hp, (pos[0] + 4, 4 + pos[1] + lineheight + 5))

        # Draw gauge
        pygame.draw.rect(surface, WHITE,
                         (pos[0] + hp.get_width() + 3, 4 + pos[1] + lineheight + 5, 54, lineheight))
        pygame.draw.rect(surface, BRIGHT_RED,
                         (pos[0] + hp.get_width() + 5, 4 + pos[1] + lineheight + 5 + 2, 50, lineheight - 4))
        pygame.draw.rect(surface, BRIGHT_GREEN, (
            pos[0] + hp.get_width() + 5, 4 + pos[1] + lineheight + 5 + 2, 50 * control_point.base.strength, lineheight - 4))

        # Text
        surface.blit(armor, (pos[0] + 4, 4 + pos[1] + lineheight * 2 + 10))
        surface.blit(aircraft, (pos[0] + 4, 4 + pos[1] + lineheight * 3 + 15))
        surface.blit(aa, (pos[0] + 4, 4 + pos[1] + lineheight * 4 + 20))

    def draw_selected_event_info(self):
        event = self.selected_event_info[0]
        title = self.font.render(str(event), ANTIALIASING, BLACK, GREEN)
        hint = self.font.render("Select CP to depart from.", ANTIALIASING, (225, 225, 225), BLACK)

        w = hint.get_width()
        h = title.get_height() + hint.get_height() + 20

        pos = self.overlay.get_width() / 2 - w / 2, self.overlay.get_height() - h

        # Draw frame
        pygame.draw.rect(self.overlay, GREEN, (pos[0], pos[1], w + 8, h + 8))
        pygame.draw.rect(self.overlay, BLACK, (pos[0] + 2, pos[1] + 2, w + 4, h + 4))
        pygame.draw.rect(self.overlay, GREEN, (pos[0] + 2, pos[1], w + 4, title.get_height() + 4))

        # Title
        self.overlay.blit(title, (pos[0] + 4, 4 + pos[1]))
        self.overlay.blit(hint, (pos[0] + 4, 4 + pos[1] + title.get_height() + 5))

    def draw_ground_object(self, ground_object: TheaterGroundObject, surface: pygame.Surface, captured: bool, mouse_pos):
        if captured:
            color = self._player_color()
        else:
            color = self._enemy_color()

        x, y = self._transform_point(ground_object.position)
        rect = pygame.Rect(x, y, 16, 16)

        if ground_object.is_dead or captured:
            surface.blit(self.ground_assets_icons["cleared"], (x, y))
        else:
            if ground_object.category in self.ground_assets_icons.keys():
                icon = self.ground_assets_icons[ground_object.category]
            else:
                icon = self.ground_assets_icons["target"]
            surface.blit(icon, (x, y))

        if rect.collidepoint(*mouse_pos):
            self.draw_ground_object_info(ground_object, (x, y), color, surface)

    def draw_ground_object_info(self, ground_object: TheaterGroundObject, pos, color, surface: pygame.Surface):
        lb = self.font.render(str(ground_object), ANTIALIASING, color, BLACK)
        surface.blit(lb, (pos[0] + 18, pos[1]))

    def draw_events(self, surface: pygame.Surface, mouse_pos, mouse_down):
        occupied_rects = []
        for cp in self.game.theater.controlpoints:
            point = self._transform_point(cp.position)
            occupied_rects.append(pygame.Rect(point[0] - 16, point[1] - 16, 32, 48))

        def _location_to_rect(location: Point) -> pygame.Rect:
            nonlocal occupied_rects
            point = self._transform_point(location)
            rect = pygame.Rect(point[0] - 16, point[1] - 16, 32, 32)

            i = 0
            while True:
                result = True
                for occupied_rect in occupied_rects:
                    if rect.colliderect(occupied_rect):
                        i += 1

                        if i % 2:
                            rect.y += occupied_rect.height
                        else:
                            rect.x += occupied_rect.width

                        result = False
                        break
                if result:
                    break

            occupied_rects.append(rect)
            return rect

        def _events_priority_key(event: Event) -> int:
            priority_list = [InfantryTransportEvent, StrikeEvent, BaseAttackEvent, UnitsDeliveryEvent]
            if type(event) not in priority_list:
                return 0
            else:
                return priority_list.index(type(event)) + 1

        events = self.game.events
        events.sort(key=_events_priority_key, reverse=True)

        label_to_draw = None
        for event in self.game.events:
            location = event.location
            if type(event) in [FrontlineAttackEvent, FrontlinePatrolEvent, ConvoyStrikeEvent]:
                location = self._frontline_center(event.from_cp, event.to_cp)

            rect = _location_to_rect(location)
            pygame.draw.rect(surface, EVENT_COLOR_ATTACK if event.is_player_attacking else EVENT_COLOR_DEFENSE, rect)
            self.surface.blit(self.event_icons[event.__class__], rect.topleft)

            if rect.collidepoint(*mouse_pos) or self.selected_event_info == (event, rect.center):
                if not label_to_draw:
                    label_to_draw = self.font.render(str(event), ANTIALIASING, WHITE, BLACK), rect.center

            if rect.collidepoint(*mouse_pos):
                if mouse_down[0]:
                    self.selected_event_info = event, rect.center
                    mouse_down[0] = False

        if label_to_draw:
            surface.blit(*label_to_draw)

        if self.selected_event_info:
            self.draw_selected_event_info()

        return mouse_down

    def _selected_cp(self, cp):
        if self.selected_event_info:
            if self. _cp_available_for_selected_event(cp):
                event = self.selected_event_info[0]
                event.departure_cp = cp

                self.selected_event_info = None
                self.parent.start_event(event)
            else:
                return
        else:
            self.parent.go_cp(cp)

    def _transform_point(self, p: Point, treshold=30) -> (int, int):
        point_a = list(self.game.theater.reference_points.keys())[0]
        point_a_img = self.game.theater.reference_points[point_a]

        point_b = list(self.game.theater.reference_points.keys())[1]
        point_b_img = self.game.theater.reference_points[point_b]

        Y_dist = point_a_img[0] - point_b_img[0]
        lon_dist = point_a[1] - point_b[1]

        X_dist = point_a_img[1] - point_b_img[1]
        lat_dist = point_b[0] - point_a[0]

        Y_scale = float(Y_dist) / float(lon_dist)
        X_scale = float(X_dist) / float(lat_dist)

        # ---
        Y_offset = p.x - point_a[0]
        X_offset = p.y - point_a[1]

        X = point_b_img[1] + X_offset * X_scale
        Y = point_a_img[0] - Y_offset * Y_scale

        X += MAP_PADDING
        Y += MAP_PADDING

        return X > treshold and X or treshold, Y > treshold and Y or treshold

    def _frontline_vector(self, from_cp: ControlPoint, to_cp: ControlPoint):
        # Cache mechanism to avoid performing frontline vector computation on every frame
        key = str(from_cp.id) + "_" + str(to_cp.id)
        if key in self.frontline_vector_cache:
            return self.frontline_vector_cache[key]
        else:
            frontline = Conflict.frontline_vector(from_cp, to_cp, self.game.theater)
            self.frontline_vector_cache[key] = frontline
            return frontline

    def _frontline_center(self, from_cp: ControlPoint, to_cp: ControlPoint) -> typing.Optional[Point]:
        frontline_vector = self._frontline_vector(from_cp, to_cp)
        if frontline_vector:
            return frontline_vector[0].point_from_heading(frontline_vector[1], frontline_vector[2]/2)
        else:
            return None

    def _cp_available_for_selected_event(self, cp: ControlPoint) -> bool:
        event = self.selected_event_info[0]
        return event.is_departure_available_from(cp)

    def _player_color(self):
        return self.game.player == "USA" and BLUE or RED

    def _enemy_color(self):
        return self.game.player == "USA" and RED or BLUE

    def update(self):
        self.redraw_required = True
        self.draw()
        self.budget_label.text = "Budget: {}m (+{}m)".format(self.game.budget, self.game.budget_reward_amount)

    def compute_display_rules(self):
        return sum([1 if a.get() else 0 for a in [self.display_forces, self.display_road, self.display_bases, self.display_ground_targets]])

    def display(self, cp: ControlPoint):
        def action(_):
            return self.parent.go_cp(cp)

        return action<|MERGE_RESOLUTION|>--- conflicted
+++ resolved
@@ -320,11 +320,7 @@
         for cp in self.game.theater.controlpoints:
             coords = self._transform_point(cp.position)
             radius = 12 * math.pow(cp.importance, 1)
-<<<<<<< HEAD
-            radius_m = max(radius * cp.base.strength - 2, 0)
-=======
             radius_m = radius * max(cp.base.strength - 2, 0)
->>>>>>> 72d3863f
 
             if cp.captured:
                 color = self._player_color()
