import json
from datetime import datetime
from enum import Enum
from pathlib import Path
from typing import List, Optional, Type, Union

from dcs.countries import country_dict
from dcs.helicopters import (
    AH_1W,
    AH_64A,
    AH_64D,
    CH_47D,
    CH_53E,
    Ka_50,
    Mi_24V,
    Mi_26,
    Mi_28N,
    Mi_8MT,
    OH_58D,
    SA342L,
    SA342M,
    SA342Minigun,
    SA342Mistral,
    SH_60B,
    UH_1H,
    UH_60A,
    helicopter_map,
)
from dcs.mapping import Point

# mypy can't resolve these if they're wildcard imports for some reason.
from dcs.planes import (
    AJS37,
    AV8BNA,
    A_10A,
    A_10C,
    A_10C_2,
    A_20G,
    A_50,
    An_26B,
    An_30M,
    B_17G,
    B_1B,
    B_52H,
    Bf_109K_4,
    C_101CC,
    C_130,
    C_17A,
    E_3A,
    E_2C,
    FA_18C_hornet,
    FW_190A8,
    FW_190D9,
    F_117A,
    F_14A_135_GR,
    F_14B,
    F_15C,
    F_15E,
    F_16A,
    F_16C_50,
    F_4E,
    F_5E_3,
    F_86F_Sabre,
    IL_76MD,
    IL_78M,
    JF_17,
    J_11A,
    Ju_88A4,
    KC130,
    KC_135,
    KC135MPRS,
    KJ_2000,
    L_39ZA,
    MQ_9_Reaper,
    M_2000C,
    MiG_15bis,
    MiG_19P,
    MiG_21Bis,
    MiG_23MLD,
    MiG_25PD,
    MiG_27K,
    MiG_29A,
    MiG_29G,
    MiG_29S,
    MiG_31,
    Mirage_2000_5,
    P_47D_30,
    P_47D_30bl1,
    P_47D_40,
    P_51D,
    P_51D_30_NA,
    RQ_1A_Predator,
    S_3B,
    S_3B_Tanker,
    SpitfireLFMkIX,
    SpitfireLFMkIXCW,
    Su_17M4,
    Su_24M,
    Su_24MR,
    Su_25,
    Su_25T,
    Su_27,
    Su_30,
    Su_33,
    Su_34,
    Tornado_GR4,
    Tornado_IDS,
    Tu_160,
    Tu_22M3,
    Tu_95MS,
    WingLoong_I,
    Yak_40,
    plane_map,
    I_16,
    Tu_142,
)
from dcs.ships import (
    Boat_Armed_Hi_speed,
    Bulker_Yakushev,
    CVN_71_Theodore_Roosevelt,
    CVN_72_Abraham_Lincoln,
    CVN_73_George_Washington,
    CVN_74_John_C__Stennis,
    CVN_75_Harry_S__Truman,
    CV_1143_5_Admiral_Kuznetsov,
    CV_1143_5_Admiral_Kuznetsov_2017,
    Cargo_Ivanov,
    LHA_1_Tarawa,
    Tanker_Elnya_160,
    ship_map,
)
from dcs.task import (
    AWACS,
    CAP,
    CAS,
    CargoTransportation,
    Embarking,
    MainTask,
    Nothing,
    PinpointStrike,
    Reconnaissance,
    Refueling,
    Transport,
)
from dcs.terrain.terrain import Airport
from dcs.unit import Ship, Unit, Vehicle
from dcs.unitgroup import ShipGroup, StaticGroup
from dcs.unittype import FlyingType, UnitType, VehicleType
from dcs.vehicles import (
    AirDefence,
    Armor,
    Artillery,
    Carriage,
    Infantry,
    Unarmed,
    vehicle_map,
)

import pydcs_extensions.frenchpack.frenchpack as frenchpack
import pydcs_extensions.highdigitsams.highdigitsams as highdigitsams

# PATCH pydcs data with MODS
from game.factions.faction_loader import FactionLoader
from pydcs_extensions.a4ec.a4ec import A_4E_C
from pydcs_extensions.f22a.f22a import F_22A
from pydcs_extensions.hercules.hercules import Hercules
from pydcs_extensions.mb339.mb339 import MB_339PAN
from pydcs_extensions.su57.su57 import Su_57

UNITINFOTEXT_PATH = Path("./resources/units/unit_info_text.json")

plane_map["A-4E-C"] = A_4E_C
plane_map["F-22A"] = F_22A
plane_map["MB-339PAN"] = MB_339PAN
plane_map["Su-57"] = Su_57
plane_map["Hercules"] = Hercules

vehicle_map["FieldHL"] = frenchpack._FIELD_HIDE
vehicle_map["HARRIERH"] = frenchpack._FIELD_HIDE_SMALL
vehicle_map["SMOKESAM"] = frenchpack.SMOKE_SAM_IR
vehicle_map["SmokeD1"] = frenchpack.SmokeD1
vehicle_map["SmokeD3"] = frenchpack.SmokeD3
vehicle_map["AMX10RCR"] = frenchpack.AMX_10RCR
vehicle_map["SEPAR"] = frenchpack.AMX_10RCR_SEPAR
vehicle_map["ERC"] = frenchpack.ERC_90
vehicle_map["M120"] = frenchpack.MO_120_RT
vehicle_map["AA20"] = frenchpack._53T2
vehicle_map["TRM2000"] = frenchpack.TRM_2000
vehicle_map["TRM2000_Citerne"] = frenchpack.TRM_2000_Fuel
vehicle_map["TRM2000_AA20"] = frenchpack.TRM_2000_53T2
vehicle_map["TRMMISTRAL"] = frenchpack.TRM_2000_PAMELA
vehicle_map["VABH"] = frenchpack.VAB_MEDICAL
vehicle_map["VAB_RADIO"] = frenchpack.VAB
vehicle_map["VAB_50"] = frenchpack.VAB__50
vehicle_map["VIB_VBR"] = frenchpack.VAB_T20_13
vehicle_map["VAB_HOT"] = frenchpack.VAB_MEPHISTO
vehicle_map["VAB_MORTIER"] = frenchpack.VAB_MORTIER
vehicle_map["VBL50"] = frenchpack.VBL__50
vehicle_map["VBLANF1"] = frenchpack.VBL_AANF1
vehicle_map["VBL-radio"] = frenchpack.VBL
vehicle_map["VBAE"] = frenchpack.VBAE_CRAB
vehicle_map["VBAE_MMP"] = frenchpack.VBAE_CRAB_MMP
vehicle_map["AMX-30B2"] = frenchpack.AMX_30B2
vehicle_map["Tracma"] = frenchpack.Tracma_TD_1500
vehicle_map["JTACFP"] = frenchpack.Infantry_Soldier_JTAC
vehicle_map["SHERIDAN"] = frenchpack.Char_M551_Sheridan
vehicle_map["Leclerc_XXI"] = frenchpack.Leclerc_Serie_XXI
vehicle_map["Toyota_bleu"] = frenchpack.DIM__TOYOTA_BLUE
vehicle_map["Toyota_vert"] = frenchpack.DIM__TOYOTA_GREEN
vehicle_map["Toyota_desert"] = frenchpack.DIM__TOYOTA_DESERT
vehicle_map["Kamikaze"] = frenchpack.DIM__KAMIKAZE

vehicle_map[highdigitsams.AAA_SON_9_Fire_Can.id] = highdigitsams.AAA_SON_9_Fire_Can
vehicle_map[highdigitsams.AAA_100mm_KS_19.id] = highdigitsams.AAA_100mm_KS_19
vehicle_map[
    highdigitsams.SAM_SA_10B_S_300PS_54K6_CP.id
] = highdigitsams.SAM_SA_10B_S_300PS_54K6_CP
vehicle_map[
    highdigitsams.SAM_SA_10B_S_300PS_5P85SE_LN.id
] = highdigitsams.SAM_SA_10B_S_300PS_5P85SE_LN
vehicle_map[
    highdigitsams.SAM_SA_10B_S_300PS_5P85SU_LN.id
] = highdigitsams.SAM_SA_10B_S_300PS_5P85SU_LN
vehicle_map[
    highdigitsams.SAM_SA_10__5V55RUD__S_300PS_LN_5P85CE.id
] = highdigitsams.SAM_SA_10__5V55RUD__S_300PS_LN_5P85CE
vehicle_map[
    highdigitsams.SAM_SA_10__5V55RUD__S_300PS_LN_5P85DE.id
] = highdigitsams.SAM_SA_10__5V55RUD__S_300PS_LN_5P85DE
vehicle_map[
    highdigitsams.SAM_SA_10B_S_300PS_30N6_TR.id
] = highdigitsams.SAM_SA_10B_S_300PS_30N6_TR
vehicle_map[
    highdigitsams.SAM_SA_10B_S_300PS_40B6M_TR.id
] = highdigitsams.SAM_SA_10B_S_300PS_40B6M_TR
vehicle_map[
    highdigitsams.SAM_SA_10B_S_300PS_40B6MD_SR.id
] = highdigitsams.SAM_SA_10B_S_300PS_40B6MD_SR
vehicle_map[
    highdigitsams.SAM_SA_10B_S_300PS_64H6E_SR.id
] = highdigitsams.SAM_SA_10B_S_300PS_64H6E_SR
vehicle_map[
    highdigitsams.SAM_SA_20_S_300PMU1_CP_54K6.id
] = highdigitsams.SAM_SA_20_S_300PMU1_CP_54K6
vehicle_map[
    highdigitsams.SAM_SA_20_S_300PMU1_TR_30N6E.id
] = highdigitsams.SAM_SA_20_S_300PMU1_TR_30N6E
vehicle_map[
    highdigitsams.SAM_SA_20_S_300PMU1_TR_30N6E_truck.id
] = highdigitsams.SAM_SA_20_S_300PMU1_TR_30N6E_truck
vehicle_map[
    highdigitsams.SAM_SA_20_S_300PMU1_SR_5N66E.id
] = highdigitsams.SAM_SA_20_S_300PMU1_SR_5N66E
vehicle_map[
    highdigitsams.SAM_SA_20_S_300PMU1_SR_64N6E.id
] = highdigitsams.SAM_SA_20_S_300PMU1_SR_64N6E
vehicle_map[
    highdigitsams.SAM_SA_20_S_300PMU1_LN_5P85CE.id
] = highdigitsams.SAM_SA_20_S_300PMU1_LN_5P85CE
vehicle_map[
    highdigitsams.SAM_SA_20_S_300PMU1_LN_5P85DE.id
] = highdigitsams.SAM_SA_20_S_300PMU1_LN_5P85DE
vehicle_map[
    highdigitsams.SAM_SA_20B_S_300PMU2_CP_54K6E2.id
] = highdigitsams.SAM_SA_20B_S_300PMU2_CP_54K6E2
vehicle_map[
    highdigitsams.SAM_SA_20B_S_300PMU2_TR_92H6E_truck.id
] = highdigitsams.SAM_SA_20B_S_300PMU2_TR_92H6E_truck
vehicle_map[
    highdigitsams.SAM_SA_20B_S_300PMU2_SR_64N6E2.id
] = highdigitsams.SAM_SA_20B_S_300PMU2_SR_64N6E2
vehicle_map[
    highdigitsams.SAM_SA_20B_S_300PMU2_LN_5P85SE2.id
] = highdigitsams.SAM_SA_20B_S_300PMU2_LN_5P85SE2
vehicle_map[
    highdigitsams.SAM_SA_12_S_300V_9S457_CP.id
] = highdigitsams.SAM_SA_12_S_300V_9S457_CP
vehicle_map[
    highdigitsams.SAM_SA_12_S_300V_9A82_LN.id
] = highdigitsams.SAM_SA_12_S_300V_9A82_LN
vehicle_map[
    highdigitsams.SAM_SA_12_S_300V_9A83_LN.id
] = highdigitsams.SAM_SA_12_S_300V_9A83_LN
vehicle_map[
    highdigitsams.SAM_SA_12_S_300V_9S15_SR.id
] = highdigitsams.SAM_SA_12_S_300V_9S15_SR
vehicle_map[
    highdigitsams.SAM_SA_12_S_300V_9S19_SR.id
] = highdigitsams.SAM_SA_12_S_300V_9S19_SR
vehicle_map[
    highdigitsams.SAM_SA_12_S_300V_9S32_TR.id
] = highdigitsams.SAM_SA_12_S_300V_9S32_TR
vehicle_map[
    highdigitsams.SAM_SA_23_S_300VM_9S457ME_CP.id
] = highdigitsams.SAM_SA_23_S_300VM_9S457ME_CP
vehicle_map[
    highdigitsams.SAM_SA_23_S_300VM_9S15M2_SR.id
] = highdigitsams.SAM_SA_23_S_300VM_9S15M2_SR
vehicle_map[
    highdigitsams.SAM_SA_23_S_300VM_9S19M2_SR.id
] = highdigitsams.SAM_SA_23_S_300VM_9S19M2_SR
vehicle_map[
    highdigitsams.SAM_SA_23_S_300VM_9S32ME_TR.id
] = highdigitsams.SAM_SA_23_S_300VM_9S32ME_TR
vehicle_map[
    highdigitsams.SAM_SA_23_S_300VM_9A83ME_LN.id
] = highdigitsams.SAM_SA_23_S_300VM_9A83ME_LN
vehicle_map[
    highdigitsams.SAM_SA_23_S_300VM_9A82ME_LN.id
] = highdigitsams.SAM_SA_23_S_300VM_9A82ME_LN
vehicle_map[
    highdigitsams.SAM_SA_17_Buk_M1_2_LN_9A310M1_2.id
] = highdigitsams.SAM_SA_17_Buk_M1_2_LN_9A310M1_2
vehicle_map[
    highdigitsams.SAM_SA_2__V759__LN_SM_90.id
] = highdigitsams.SAM_SA_2__V759__LN_SM_90
vehicle_map[highdigitsams.SAM_HQ_2_LN_SM_90.id] = highdigitsams.SAM_HQ_2_LN_SM_90
vehicle_map[
    highdigitsams.SAM_SA_3__V_601P__LN_5P73.id
] = highdigitsams.SAM_SA_3__V_601P__LN_5P73
vehicle_map[
    highdigitsams.SAM_SA_24_Igla_S_manpad.id
] = highdigitsams.SAM_SA_24_Igla_S_manpad
vehicle_map[
    highdigitsams.SAM_SA_14_Strela_3_manpad.id
] = highdigitsams.SAM_SA_14_Strela_3_manpad
vehicle_map[highdigitsams.Polyana_D4M1_C2_node.id] = highdigitsams.Polyana_D4M1_C2_node
vehicle_map[
    highdigitsams._34Ya6E_Gazetchik_E_decoy.id
] = highdigitsams._34Ya6E_Gazetchik_E_decoy

"""
---------- BEGINNING OF CONFIGURATION SECTION
"""

"""
All aircraft names in this file should correspond with naming provided in following files:

* https://github.com/pydcs/dcs/blob/master/dcs/planes.py - for planes
* https://github.com/pydcs/dcs/blob/master/dcs/helicopters.py - for helicopters
* https://github.com/pydcs/dcs/blob/master/dcs/vehicles.py - for vehicles (this include all of the ground vehicles)

You can find names at the bottom of the file in following format:

x_map = {
    "Name of the unit in game": Identifier,
}

from this example `Identifier` should be used (which may or may not include category of the unit and dot + underscore characters).
For example, player accessible Hornet is called `FA_18C_hornet`, and MANPAD Igla is called `AirDefence.MANPADS_SA_18_Igla_S_Grouse`
"""

# This should probably be much higher, but the AI doesn't rollover their budget
# and isn't smart enough to save to repair a critical runway anyway, so it has
# to be cheap enough to repair with a single turn's income.
RUNWAY_REPAIR_COST = 100

"""
Prices for the aircraft. 
This defines both price for the player (although only aircraft listed in CAP/CAS/Transport/Armor/AirDefense roles will be purchasable) 
and prioritization for the enemy (i.e. less important bases will receive units with lower price)
"""
PRICES = {
    # fighter
    MiG_23MLD: 13,
    Su_27: 18,
    Su_33: 22,
    MiG_29A: 18,
    MiG_29S: 20,
    MiG_29G: 18,
    MiG_25PD: 20,
    MiG_31: 30,
    J_11A: 26,
    JF_17: 20,
    Su_30: 24,
    Su_57: 40,
    SpitfireLFMkIX: 14,
    SpitfireLFMkIXCW: 14,
    I_16: 10,
    Bf_109K_4: 14,
    FW_190D9: 16,
    FW_190A8: 14,
    A_20G: 22,
    Ju_88A4: 24,
    F_5E_3: 8,
    MiG_15bis: 4,
    MiG_19P: 6,
    F_86F_Sabre: 4,
    MiG_21Bis: 8,
    F_4E: 10,
    AJS37: 12,
    C_101CC: 6,
    A_4E_C: 8,
    MB_339PAN: 6,
    AV8BNA: 14,
    M_2000C: 16,
    Mirage_2000_5: 20,
    FA_18C_hornet: 22,
    F_15C: 22,
    F_15E: 24,
    F_16C_50: 20,
    F_16A: 14,
    F_14A_135_GR: 20,
    F_14B: 24,
    F_22A: 40,
    Tornado_IDS: 20,
    Tornado_GR4: 20,
    # bomber
    Su_17M4: 10,
    Su_25: 15,
    Su_25T: 18,
    L_39ZA: 10,
    Su_34: 24,
    Su_24M: 20,
    Su_24MR: 24,
    MiG_27K: 20,
    A_10A: 16,
    A_10C: 22,
    A_10C_2: 24,
    S_3B: 10,
    # heli
    Ka_50: 13,
    SA342M: 8,
    SA342L: 5,
    SA342Minigun: 4,
    SA342Mistral: 8,
    UH_1H: 4,
    Mi_8MT: 5,
    Mi_24V: 18,
    Mi_28N: 24,
    AH_1W: 20,
    AH_64A: 24,
    AH_64D: 30,
    OH_58D: 6,
    SH_60B: 6,
    CH_47D: 4,
    CH_53E: 4,
    UH_60A: 4,
    Mi_26: 4,
    # Bombers
    B_52H: 35,
    B_1B: 50,
    F_117A: 100,
    Tu_160: 50,
    Tu_22M3: 40,
    Tu_95MS: 35,
    Tu_142: 35,
    # special
    IL_76MD: 30,
    An_26B: 25,
    An_30M: 25,
    Yak_40: 25,
    S_3B_Tanker: 20,
    IL_78M: 25,
    KC_135: 25,
    KC130: 25,
    KC135MPRS: 25,
    A_50: 50,
    KJ_2000: 50,
    E_3A: 50,
    E_2C: 50,
    C_130: 25,
    Hercules: 25,
    C_17A: 20,
    # WW2
    P_51D_30_NA: 18,
    P_51D: 16,
    P_47D_30: 17,
    P_47D_30bl1: 16,
    P_47D_40: 18,
    B_17G: 30,
    # Drones
    MQ_9_Reaper: 12,
    RQ_1A_Predator: 6,
    WingLoong_I: 6,
    # armor
    Armor.APC_MTLB: 4,
    Artillery.Grad_MRL_FDDM__FC: 4,
    Armor.Scout_BRDM_2: 6,
    Armor.APC_BTR_RD: 6,
    Armor.APC_BTR_80: 8,
    Armor.IFV_BTR_82A: 10,
    Armor.MBT_T_55: 18,
    Armor.MBT_T_72B: 20,
    Armor.MBT_T_72B3: 25,
    Armor.MBT_T_80U: 25,
    Armor.MBT_T_90: 30,
    Armor.IFV_BMD_1: 8,
    Armor.IFV_BMP_1: 14,
    Armor.IFV_BMP_2: 16,
    Armor.IFV_BMP_3: 18,
    Armor.LT_PT_76: 9,
    Armor.ZBD_04A: 12,
    Armor.ZTZ_96B: 30,
    Armor.Scout_Cobra: 4,
    Armor.APC_M113: 6,
    Armor.Scout_HMMWV: 2,
    Armor.ATGM_HMMWV: 8,
    Armor.ATGM_VAB_Mephisto: 12,
    Armor.IFV_M2A2_Bradley: 12,
    Armor.IFV_M1126_Stryker_ICV: 10,
    Armor.SPG_Stryker_MGS: 14,
    Armor.ATGM_Stryker: 12,
    Armor.MBT_M60A3_Patton: 16,
    Armor.MBT_M1A2_Abrams: 25,
    Armor.MBT_Leclerc: 25,
    Armor.MBT_Leopard_1A3: 18,
    Armor.MBT_Leopard_2A4: 20,
    Armor.MBT_Leopard_2A4_Trs: 20,
    Armor.MBT_Leopard_2A5: 22,
    Armor.MBT_Leopard_2A6M: 25,
    Armor.MBT_Merkava_IV: 25,
    Armor.APC_TPz_Fuchs: 5,
    Armor.MBT_Challenger_II: 25,
    Armor.MBT_Chieftain_Mk_3: 20,
    Armor.IFV_Marder: 10,
    Armor.IFV_Warrior: 10,
    Armor.IFV_LAV_25: 7,
    Artillery.MLRS_M270_227mm: 55,
    Artillery.SPH_M109_Paladin_155mm: 25,
    Artillery.SPM_2S9_Nona_120mm_M: 12,
    Artillery.SPH_2S1_Gvozdika_122mm: 18,
    Artillery.SPH_2S3_Akatsia_152mm: 24,
    Artillery.SPH_2S19_Msta_152mm: 30,
    Artillery.MLRS_BM_21_Grad_122mm: 15,
    Artillery.MLRS_9K57_Uragan_BM_27_220mm: 50,
    Artillery.MLRS_9A52_Smerch_HE_300mm: 40,
    Artillery.Mortar_2B11_120mm: 4,
    Artillery.SPH_Dana_vz77_152mm: 26,
    Artillery.PLZ_05: 25,
    Artillery.SPH_T155_Firtina_155mm: 28,
    Unarmed.LUV_UAZ_469_Jeep: 3,
    Unarmed.Truck_Ural_375: 3,
    Infantry.Infantry_M4: 1,
    Infantry.Infantry_AK_74: 1,
    Unarmed.Truck_M818_6x6: 3,
    # WW2
    Armor.MT_Pz_Kpfw_V_Panther_Ausf_G: 24,
    Armor.Tk_PzIV_H: 16,
    Armor.HT_Pz_Kpfw_VI_Tiger_I: 24,
    Armor.HT_Pz_Kpfw_VI_Ausf__B_Tiger_II: 26,
    Armor.SPG_Jagdpanther_G1: 18,
    Armor.SPG_Jagdpanzer_IV: 11,
    Armor.SPG_Sd_Kfz_184_Elefant: 18,
    Armor.APC_Sd_Kfz_251_Halftrack: 4,
    Armor.IFV_Sd_Kfz_234_2_Puma: 8,
    Armor.Tk_M4_Sherman: 12,
    Armor.MT_M4A4_Sherman_Firefly: 16,
    Armor.CT_Cromwell_IV: 12,
    Unarmed.Carrier_M30_Cargo: 2,
    Armor.APC_M2A1_Halftrack: 4,
    Armor.CT_Centaur_IV: 10,
    Armor.HIT_Churchill_VII: 16,
    Armor.Car_M8_Greyhound_Armored: 8,
    Armor.SPG_M10_GMC: 14,
    Armor.SPG_StuG_III_Ausf__G: 12,
    Armor.SPG_StuG_IV: 14,
    Artillery.SPG_M12_GMC_155mm: 10,
    Armor.SPG_Sturmpanzer_IV_Brummbar: 10,
    Armor.Car_Daimler_Armored: 8,
    Armor.LT_Mk_VII_Tetrarch: 8,
    Unarmed.Tractor_M4_Hi_Speed: 2,
    # ship
    CV_1143_5_Admiral_Kuznetsov: 100,
    CVN_74_John_C__Stennis: 100,
    LHA_1_Tarawa: 50,
    Bulker_Yakushev: 10,
    Boat_Armed_Hi_speed: 10,
    Cargo_Ivanov: 10,
    Tanker_Elnya_160: 10,
    # Air Defence units
    AirDefence.SAM_SA_19_Tunguska_Grison: 30,
    AirDefence.SAM_SA_6_Kub_Gainful_TEL: 20,
    AirDefence.SAM_SA_3_S_125_Goa_LN: 6,
    AirDefence.SAM_SA_11_Buk_Gadfly_Fire_Dome_TEL: 30,
    AirDefence.SAM_SA_11_Buk_Gadfly_C2: 25,
    AirDefence.SAM_SA_11_Buk_Gadfly_Snow_Drift_SR: 28,
    AirDefence.SAM_SA_8_Osa_Gecko_TEL: 28,
    AirDefence.SAM_SA_15_Tor_Gauntlet: 40,
    AirDefence.SAM_SA_13_Strela_10M3_Gopher_TEL: 16,
    AirDefence.SAM_SA_9_Strela_1_Gaskin_TEL: 12,
    AirDefence.SAM_SA_8_Osa_LD_9T217: 22,
    AirDefence.SAM_Patriot_CR__AMG_AN_MRC_137: 35,
    AirDefence.SAM_Patriot_ECS: 30,
    AirDefence.SPAAA_Gepard: 24,
    AirDefence.SAM_Hawk_Platoon_Command_Post__PCP: 14,
    AirDefence.SPAAA_Vulcan_M163: 10,
    AirDefence.SAM_Hawk_LN_M192: 8,
    AirDefence.SAM_Chaparral_M48: 16,
    AirDefence.SAM_Linebacker___Bradley_M6: 18,
    AirDefence.SAM_Patriot_LN: 15,
    AirDefence.SAM_Avenger__Stinger: 20,
    AirDefence.SAM_Patriot_EPP_III: 15,
    AirDefence.SAM_Patriot_C2_ICC: 18,
    AirDefence.SAM_Roland_ADS: 12,
    AirDefence.MANPADS_Stinger: 6,
    AirDefence.MANPADS_Stinger_C2_Desert: 4,
    AirDefence.MANPADS_Stinger_C2: 4,
    AirDefence.SPAAA_ZSU_23_4_Shilka_Gun_Dish: 10,
    AirDefence.SPAAA_ZSU_57_2: 12,
    AirDefence.AAA_ZU_23_Closed_Emplacement: 6,
    AirDefence.AAA_ZU_23_Emplacement: 6,
    AirDefence.SPAAA_ZU_23_2_Mounted_Ural_375: 7,
    AirDefence.AAA_ZU_23_Insurgent_Closed_Emplacement: 6,
    AirDefence.SPAAA_ZU_23_2_Insurgent_Mounted_Ural_375: 7,
    AirDefence.AAA_ZU_23_Insurgent_Emplacement: 6,
    AirDefence.MANPADS_SA_18_Igla_Grouse: 10,
    AirDefence.MANPADS_SA_18_Igla_Grouse_C2: 8,
    AirDefence.MANPADS_SA_18_Igla_S_Grouse: 12,
    AirDefence.MANPADS_SA_18_Igla_S_Grouse_C2: 8,
    AirDefence.EWR_1L13: 30,
    AirDefence.SAM_SA_6_Kub_Straight_Flush_STR: 22,
    AirDefence.EWR_55G6: 30,
    AirDefence.MCC_SR_Sborka_Dog_Ear_SR: 10,
    AirDefence.SAM_Hawk_TR__AN_MPQ_46: 14,
    AirDefence.SAM_Hawk_SR__AN_MPQ_50: 18,
    AirDefence.SAM_Patriot_STR: 22,
    AirDefence.SAM_Hawk_CWAR_AN_MPQ_55: 20,
    AirDefence.SAM_P19_Flat_Face_SR__SA_2_3: 14,
    AirDefence.SAM_Roland_EWR: 16,
    AirDefence.SAM_SA_3_S_125_Low_Blow_TR: 14,
    AirDefence.SAM_SA_2_S_75_Guideline_LN: 8,
    AirDefence.SAM_SA_2_S_75_Fan_Song_TR: 12,
    AirDefence.SAM_Rapier_LN: 6,
    AirDefence.SAM_Rapier_Tracker: 6,
    AirDefence.SAM_Rapier_Blindfire_TR: 8,
    AirDefence.HQ_7_Self_Propelled_LN: 20,
    AirDefence.HQ_7_Self_Propelled_STR: 24,
    AirDefence.AAA_8_8cm_Flak_18: 6,
    AirDefence.AAA_Flak_38_20mm: 6,
    AirDefence.AAA_8_8cm_Flak_36: 8,
    AirDefence.AAA_8_8cm_Flak_37: 9,
    AirDefence.AAA_Flak_Vierling_38_Quad_20mm: 5,
    AirDefence.AAA_SP_Kdo_G_40: 8,
    AirDefence.SL_Flakscheinwerfer_37: 4,
    AirDefence.PU_Maschinensatz_33: 10,
    AirDefence.AAA_8_8cm_Flak_41: 10,
    AirDefence.EWR_FuMG_401_Freya_LZ: 25,
    AirDefence.AAA_Bofors_40mm: 8,
    AirDefence.AAA_S_60_57mm: 8,
    AirDefence.AAA_M1_37mm: 7,
    AirDefence.AAA_M45_Quadmount_HB_12_7mm: 4,
    AirDefence.AAA_QF_3_7: 10,
    # FRENCH PACK MOD
    frenchpack.AMX_10RCR: 10,
    frenchpack.AMX_10RCR_SEPAR: 12,
    frenchpack.ERC_90: 12,
    frenchpack.MO_120_RT: 10,
    frenchpack._53T2: 4,
    frenchpack.TRM_2000: 4,
    frenchpack.TRM_2000_Fuel: 4,
    frenchpack.TRM_2000_53T2: 8,
    frenchpack.TRM_2000_PAMELA: 14,
    frenchpack.VAB_MEDICAL: 8,
    frenchpack.VAB: 6,
    frenchpack.VAB__50: 4,
    frenchpack.VAB_T20_13: 6,
    frenchpack.VAB_MEPHISTO: 8,
    frenchpack.VAB_MORTIER: 10,
    frenchpack.VBL__50: 4,
    frenchpack.VBL_AANF1: 2,
    frenchpack.VBL: 1,
    frenchpack.VBAE_CRAB: 8,
    frenchpack.VBAE_CRAB_MMP: 12,
    frenchpack.AMX_30B2: 18,
    frenchpack.Tracma_TD_1500: 2,
    frenchpack.Infantry_Soldier_JTAC: 1,
    frenchpack.Leclerc_Serie_XXI: 35,
    frenchpack.DIM__TOYOTA_BLUE: 2,
    frenchpack.DIM__TOYOTA_GREEN: 2,
    frenchpack.DIM__TOYOTA_DESERT: 2,
    frenchpack.DIM__KAMIKAZE: 6,
    # SA-10
    AirDefence.SAM_SA_10_S_300_Grumble_C2: 18,
    AirDefence.SAM_SA_10_S_300_Grumble_Flap_Lid_TR: 24,
    AirDefence.SAM_SA_10_S_300_Grumble_Clam_Shell_SR: 30,
    AirDefence.SAM_SA_10_S_300_Grumble_Big_Bird_SR: 30,
    AirDefence.SAM_SA_10_S_300_Grumble_TEL_C: 22,
    AirDefence.SAM_SA_10_S_300_Grumble_TEL_D: 22,
    # High digit sams mod
    highdigitsams.AAA_SON_9_Fire_Can: 8,
    highdigitsams.AAA_100mm_KS_19: 10,
    highdigitsams.SAM_SA_10B_S_300PS_54K6_CP: 20,
    highdigitsams.SAM_SA_10B_S_300PS_5P85SE_LN: 24,
    highdigitsams.SAM_SA_10B_S_300PS_5P85SU_LN: 24,
    highdigitsams.SAM_SA_10__5V55RUD__S_300PS_LN_5P85CE: 24,
    highdigitsams.SAM_SA_10__5V55RUD__S_300PS_LN_5P85DE: 24,
    highdigitsams.SAM_SA_10B_S_300PS_30N6_TR: 26,
    highdigitsams.SAM_SA_10B_S_300PS_40B6M_TR: 26,
    highdigitsams.SAM_SA_10B_S_300PS_40B6MD_SR: 32,
    highdigitsams.SAM_SA_10B_S_300PS_64H6E_SR: 32,
    highdigitsams.SAM_SA_12_S_300V_9S457_CP: 22,
    highdigitsams.SAM_SA_12_S_300V_9A82_LN: 26,
    highdigitsams.SAM_SA_12_S_300V_9A83_LN: 26,
    highdigitsams.SAM_SA_12_S_300V_9S15_SR: 34,
    highdigitsams.SAM_SA_12_S_300V_9S19_SR: 34,
    highdigitsams.SAM_SA_12_S_300V_9S32_TR: 28,
    highdigitsams.SAM_SA_20_S_300PMU1_CP_54K6: 26,
    highdigitsams.SAM_SA_20_S_300PMU1_TR_30N6E: 30,
    highdigitsams.SAM_SA_20_S_300PMU1_TR_30N6E_truck: 32,
    highdigitsams.SAM_SA_20_S_300PMU1_SR_5N66E: 38,
    highdigitsams.SAM_SA_20_S_300PMU1_SR_64N6E: 38,
    highdigitsams.SAM_SA_20_S_300PMU1_LN_5P85CE: 28,
    highdigitsams.SAM_SA_20_S_300PMU1_LN_5P85DE: 28,
    highdigitsams.SAM_SA_20B_S_300PMU2_CP_54K6E2: 27,
    highdigitsams.SAM_SA_20B_S_300PMU2_TR_92H6E_truck: 33,
    highdigitsams.SAM_SA_20B_S_300PMU2_SR_64N6E2: 40,
    highdigitsams.SAM_SA_20B_S_300PMU2_LN_5P85SE2: 30,
    highdigitsams.SAM_SA_23_S_300VM_9S457ME_CP: 30,
    highdigitsams.SAM_SA_23_S_300VM_9S15M2_SR: 45,
    highdigitsams.SAM_SA_23_S_300VM_9S19M2_SR: 45,
    highdigitsams.SAM_SA_23_S_300VM_9S32ME_TR: 35,
    highdigitsams.SAM_SA_23_S_300VM_9A83ME_LN: 32,
    highdigitsams.SAM_SA_23_S_300VM_9A82ME_LN: 32,
    highdigitsams.SAM_SA_17_Buk_M1_2_LN_9A310M1_2: 40,
}

"""
Units separated by country. 
country : DCS Country name
"""
FACTIONS = FactionLoader()

<<<<<<< HEAD
CARRIER_TYPE_BY_PLANE = {
    FA_18C_hornet: CVN_74_John_C__Stennis,
    F_14A_135_GR: CVN_74_John_C__Stennis,
    F_14B: CVN_74_John_C__Stennis,
    Ka_50: LHA_1_Tarawa,
    SA342M: LHA_1_Tarawa,
    UH_1H: LHA_1_Tarawa,
    Mi_8MT: LHA_1_Tarawa,
    AV8BNA: LHA_1_Tarawa,
}

"""
Aircraft payload overrides. Usually default loadout for the task is loaded during the mission generation.
Syntax goes as follows:

    `AircraftIdentifier`: {
        "Category": "PayloadName",
    },

where:
    * `AircraftIdentifier`: identifier of aircraft (the same that is used troughout the file)
    * "Category": (in double quotes) is one of the tasks: CAS, CAP, Intercept, Escort or "*"
    * "PayloadName": payload as found in resources/payloads/UNIT_TYPE.lua file. Sometimes this will match payload names 
                     in the mission editor, sometimes it doesn't
                     
Payload will be used for operation of following type, "*" category will be used always, no matter the operation.
"""

COMMON_OVERRIDE = {
    CAP: "CAP",
    Intercept: "CAP",
    CAS: "CAS",
    PinpointStrike: "STRIKE",
    SEAD: "SEAD",
    AntishipStrike: "ANTISHIP",
    GroundAttack: "STRIKE",
    Escort: "CAP",
    RunwayAttack: "RUNWAY_ATTACK",
    FighterSweep: "CAP",
    AWACS: "AEW&C",
    Refueling: "REFUELING",
}

=======
>>>>>>> 0a9dc49e
"""
Aircraft livery overrides. Syntax as follows:

    `Identifier`: "LiveryName",

`Identifier` is aircraft identifier (as used troughout the file) and "LiveryName" (with double quotes) 
is livery name as found in mission editor.
"""
PLANE_LIVERY_OVERRIDES = {
    FA_18C_hornet: "VFA-34",  # default livery for the hornet is blue angels one
}

"""
Possible time periods for new games

    `Name`: daytime(day, month, year),

`Identifier` is the name that will appear in the menu
The object is a python datetime object
"""
TIME_PERIODS = {
    "WW2 - Winter [1944]": datetime(1944, 1, 1),
    "WW2 - Spring [1944]": datetime(1944, 4, 1),
    "WW2 - Summer [1944]": datetime(1944, 6, 1),
    "WW2 - Fall [1944]": datetime(1944, 10, 1),
    "Early Cold War - Winter [1952]": datetime(1952, 1, 1),
    "Early Cold War - Spring [1952]": datetime(1952, 4, 1),
    "Early Cold War - Summer [1952]": datetime(1952, 6, 1),
    "Early Cold War - Fall [1952]": datetime(1952, 10, 1),
    "Cold War - Winter [1970]": datetime(1970, 1, 1),
    "Cold War - Spring [1970]": datetime(1970, 4, 1),
    "Cold War - Summer [1970]": datetime(1970, 6, 1),
    "Cold War - Fall [1970]": datetime(1970, 10, 1),
    "Late Cold War - Winter [1985]": datetime(1985, 1, 1),
    "Late Cold War - Spring [1985]": datetime(1985, 4, 1),
    "Late Cold War - Summer [1985]": datetime(1985, 6, 1),
    "Late Cold War - Fall [1985]": datetime(1985, 10, 1),
    "Gulf War - Winter [1990]": datetime(1990, 1, 1),
    "Gulf War - Spring [1990]": datetime(1990, 4, 1),
    "Gulf War - Summer [1990]": datetime(1990, 6, 1),
    "Mid-90s - Winter [1995]": datetime(1995, 1, 1),
    "Mid-90s - Spring [1995]": datetime(1995, 4, 1),
    "Mid-90s - Summer [1995]": datetime(1995, 6, 1),
    "Mid-90s - Fall [1995]": datetime(1995, 10, 1),
    "Gulf War - Fall [1990]": datetime(1990, 10, 1),
    "Modern - Winter [2010]": datetime(2010, 1, 1),
    "Modern - Spring [2010]": datetime(2010, 4, 1),
    "Modern - Summer [2010]": datetime(2010, 6, 1),
    "Modern - Fall [2010]": datetime(2010, 10, 1),
    "Georgian War [2008]": datetime(2008, 8, 7),
    "Syrian War [2011]": datetime(2011, 3, 15),
    "6 days war [1967]": datetime(1967, 6, 5),
    "Yom Kippour War [1973]": datetime(1973, 10, 6),
    "First Lebanon War [1982]": datetime(1982, 6, 6),
    "Arab-Israeli War [1948]": datetime(1948, 5, 15),
}

REWARDS = {
    "power": 4,
    "warehouse": 2,
    "ware": 2,
    "fuel": 2,
    "ammo": 2,
    "farp": 1,
    # TODO: Should generate no cash once they generate units.
    # https://github.com/dcs-liberation/dcs_liberation/issues/1036
    "factory": 10,
    "comms": 10,
    "oil": 10,
    "derrick": 8,
}

CARRIER_CAPABLE = [
    FA_18C_hornet,
    F_14A_135_GR,
    F_14B,
    AV8BNA,
    Su_33,
    A_4E_C,
    S_3B,
    S_3B_Tanker,
    E_2C,
    UH_1H,
    Mi_8MT,
    Ka_50,
    AH_1W,
    OH_58D,
    UH_60A,
    SH_60B,
    SA342L,
    SA342M,
    SA342Minigun,
    SA342Mistral,
]

LHA_CAPABLE = [
    AV8BNA,
    UH_1H,
    Mi_8MT,
    Ka_50,
    AH_1W,
    OH_58D,
    UH_60A,
    SH_60B,
    SA342L,
    SA342M,
    SA342Minigun,
    SA342Mistral,
]

"""
---------- END OF CONFIGURATION SECTION
"""

StartingPosition = Union[ShipGroup, StaticGroup, Airport, Point]


def upgrade_to_supercarrier(unit, name: str):
    if unit == CVN_74_John_C__Stennis:
        if name == "CVN-71 Theodore Roosevelt":
            return CVN_71_Theodore_Roosevelt
        elif name == "CVN-72 Abraham Lincoln":
            return CVN_72_Abraham_Lincoln
        elif name == "CVN-73 George Washington":
            return CVN_73_George_Washington
        elif name == "CVN-75 Harry S. Truman":
            return CVN_75_Harry_S__Truman
        elif name == "Carrier Strike Group 8":
            return CVN_75_Harry_S__Truman
        else:
            return CVN_71_Theodore_Roosevelt
    elif unit == CV_1143_5_Admiral_Kuznetsov:
        return CV_1143_5_Admiral_Kuznetsov_2017
    else:
        return unit


MANPADS: List[Type[VehicleType]] = [
    AirDefence.MANPADS_SA_18_Igla_Grouse,
    AirDefence.MANPADS_SA_18_Igla_S_Grouse,
    AirDefence.MANPADS_Stinger,
]

INFANTRY: List[VehicleType] = [
    Infantry.Paratrooper_AKS,
    Infantry.Paratrooper_AKS,
    Infantry.Paratrooper_AKS,
    Infantry.Paratrooper_AKS,
    Infantry.Paratrooper_AKS,
    Infantry.Infantry_RPG,
    Infantry.Infantry_M4,
    Infantry.Infantry_M4,
    Infantry.Infantry_M4,
    Infantry.Infantry_M4,
    Infantry.Infantry_M4,
    Infantry.Infantry_M249,
    Artillery.Mortar_2B11_120mm,
    Infantry.Infantry_AK_74,
    Infantry.Infantry_AK_74,
    Infantry.Infantry_AK_74,
    Infantry.Infantry_AK_74,
    Infantry.Infantry_AK_74,
    Infantry.Paratrooper_RPG_16,
    Infantry.Infantry_M4_Georgia,
    Infantry.Infantry_M4_Georgia,
    Infantry.Infantry_M4_Georgia,
    Infantry.Infantry_M4_Georgia,
    Infantry.Infantry_AK_74_Rus,
    Infantry.Infantry_AK_74_Rus,
    Infantry.Infantry_AK_74_Rus,
    Infantry.Infantry_AK_74_Rus,
    Infantry.Infantry_SMLE_No_4_Mk_1,
    Infantry.Infantry_SMLE_No_4_Mk_1,
    Infantry.Infantry_SMLE_No_4_Mk_1,
    Infantry.Infantry_Mauser_98,
    Infantry.Infantry_Mauser_98,
    Infantry.Infantry_Mauser_98,
    Infantry.Infantry_Mauser_98,
    Infantry.Infantry_M1_Garand,
    Infantry.Infantry_M1_Garand,
    Infantry.Infantry_M1_Garand,
    Infantry.Insurgent_AK_74,
    Infantry.Insurgent_AK_74,
    Infantry.Insurgent_AK_74,
]


def find_manpad(country_name: str) -> List[VehicleType]:
    return [x for x in MANPADS if x in FACTIONS[country_name].infantry_units]


def find_infantry(country_name: str, allow_manpad: bool = False) -> List[VehicleType]:
    if allow_manpad:
        inf = INFANTRY + MANPADS
    else:
        inf = INFANTRY
    return [x for x in inf if x in FACTIONS[country_name].infantry_units]


def unit_type_name(unit_type) -> str:
    return unit_type.id and unit_type.id or unit_type.name


def unit_type_name_2(unit_type) -> str:
    return unit_type.name and unit_type.name or unit_type.id


def unit_get_expanded_info(country_name: str, unit_type, request_type: str) -> str:
    original_name = unit_type.name and unit_type.name or unit_type.id
    default_value = None
    faction_value = None
    with UNITINFOTEXT_PATH.open("r", encoding="utf-8") as fdata:
        data = json.load(fdata)
    type_exists = data.get(original_name)
    if type_exists is not None:
        for faction in type_exists:
            if default_value is None:
                default_exists = faction.get("default")
                if default_exists is not None:
                    default_value = default_exists.get(request_type)
            if faction_value is None:
                faction_exists = faction.get(country_name)
                if faction_exists is not None:
                    faction_value = faction_exists.get(request_type)
    if default_value is None:
        if request_type == "text":
            return "WIP - This unit doesn't have any description text yet."
        if request_type == "name":
            return original_name
        else:
            return "Unknown"
    if faction_value is None:
        return default_value
    return faction_value


def unit_type_from_name(name: str) -> Optional[Type[UnitType]]:
    if name in vehicle_map:
        return vehicle_map[name]
    elif name in plane_map:
        return plane_map[name]
    elif name in ship_map:
        return ship_map[name]
    if name in helicopter_map:
        return helicopter_map[name]
    else:
        return None


def flying_type_from_name(name: str) -> Optional[Type[FlyingType]]:
    unit_type = plane_map.get(name)
    if unit_type is not None:
        return unit_type
    return helicopter_map.get(name)


def unit_type_of(unit: Unit) -> UnitType:
    if isinstance(unit, Vehicle):
        return vehicle_map[unit.type]
    elif isinstance(unit, Ship):
        return ship_map[unit.type]
    else:
        return unit.type


def country_id_from_name(name):
    for k, v in country_dict.items():
        if v.name == name:
            return k
    return -1


class DefaultLiveries:
    class Default(Enum):
        af_standard = ""


OH_58D.Liveries = DefaultLiveries
F_16C_50.Liveries = DefaultLiveries
P_51D_30_NA.Liveries = DefaultLiveries
Ju_88A4.Liveries = DefaultLiveries
B_17G.Liveries = DefaultLiveries

# List of airframes that rely on their gun as a primary weapon. We confiscate bullets
# from most AI air-to-ground missions since they aren't smart enough to RTB when they're
# out of everything other than bullets (DCS does not have an all-but-gun winchester
# option) and we don't want to be attacking fully functional Tors with a Vulcan.
#
# These airframes are the exceptions. They probably should be using their gun regardless
# of the mission type.
GUN_RELIANT_AIRFRAMES: List[Type[FlyingType]] = [
    AH_1W,
    AH_64A,
    AH_64D,
    A_10A,
    A_10C,
    A_10C_2,
    A_20G,
    Bf_109K_4,
    FW_190A8,
    FW_190D9,
    F_86F_Sabre,
    Ju_88A4,
    Ka_50,
    MiG_15bis,
    MiG_19P,
    Mi_24V,
    Mi_28N,
    P_47D_30,
    P_47D_30bl1,
    P_47D_40,
    P_51D,
    P_51D_30_NA,
    SpitfireLFMkIX,
    SpitfireLFMkIXCW,
    Su_25,
    Su_25T,
]<|MERGE_RESOLUTION|>--- conflicted
+++ resolved
@@ -721,52 +721,6 @@
 """
 FACTIONS = FactionLoader()
 
-<<<<<<< HEAD
-CARRIER_TYPE_BY_PLANE = {
-    FA_18C_hornet: CVN_74_John_C__Stennis,
-    F_14A_135_GR: CVN_74_John_C__Stennis,
-    F_14B: CVN_74_John_C__Stennis,
-    Ka_50: LHA_1_Tarawa,
-    SA342M: LHA_1_Tarawa,
-    UH_1H: LHA_1_Tarawa,
-    Mi_8MT: LHA_1_Tarawa,
-    AV8BNA: LHA_1_Tarawa,
-}
-
-"""
-Aircraft payload overrides. Usually default loadout for the task is loaded during the mission generation.
-Syntax goes as follows:
-
-    `AircraftIdentifier`: {
-        "Category": "PayloadName",
-    },
-
-where:
-    * `AircraftIdentifier`: identifier of aircraft (the same that is used troughout the file)
-    * "Category": (in double quotes) is one of the tasks: CAS, CAP, Intercept, Escort or "*"
-    * "PayloadName": payload as found in resources/payloads/UNIT_TYPE.lua file. Sometimes this will match payload names 
-                     in the mission editor, sometimes it doesn't
-                     
-Payload will be used for operation of following type, "*" category will be used always, no matter the operation.
-"""
-
-COMMON_OVERRIDE = {
-    CAP: "CAP",
-    Intercept: "CAP",
-    CAS: "CAS",
-    PinpointStrike: "STRIKE",
-    SEAD: "SEAD",
-    AntishipStrike: "ANTISHIP",
-    GroundAttack: "STRIKE",
-    Escort: "CAP",
-    RunwayAttack: "RUNWAY_ATTACK",
-    FighterSweep: "CAP",
-    AWACS: "AEW&C",
-    Refueling: "REFUELING",
-}
-
-=======
->>>>>>> 0a9dc49e
 """
 Aircraft livery overrides. Syntax as follows:
 
