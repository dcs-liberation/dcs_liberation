--- conflicted
+++ resolved
@@ -63,13 +63,8 @@
 
         # If we can't find any squadron matching the requirement, we should
         # create one.
-<<<<<<< HEAD
-        return self.squadron_def_generator.generate_for_task(
+        return self.air_wing.squadron_def_generator.generate_for_task(
             config.primary, control_point, self.game.squadron_random_chance
-=======
-        return self.air_wing.squadron_def_generator.generate_for_task(
-            config.primary, control_point
->>>>>>> 8e5d7d9f
         )
 
     def find_preferred_squadron(
