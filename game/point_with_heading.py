from __future__ import annotations

from dcs import Point
from game.utils import Heading


class PointWithHeading(Point):
    def __init__(self) -> None:
        super(PointWithHeading, self).__init__(0, 0)
        self.heading: Heading = Heading.from_degrees(0)

    @staticmethod
<<<<<<< HEAD
    def from_point(point: Point, heading: Heading):
=======
    def from_point(point: Point, heading: int) -> PointWithHeading:
>>>>>>> c9b6b5d4
        p = PointWithHeading()
        p.x = point.x
        p.y = point.y
        p.heading = heading
        return p<|MERGE_RESOLUTION|>--- conflicted
+++ resolved
@@ -10,11 +10,7 @@
         self.heading: Heading = Heading.from_degrees(0)
 
     @staticmethod
-<<<<<<< HEAD
-    def from_point(point: Point, heading: Heading):
-=======
-    def from_point(point: Point, heading: int) -> PointWithHeading:
->>>>>>> c9b6b5d4
+    def from_point(point: Point, heading: Heading) -> PointWithHeading:
         p = PointWithHeading()
         p.x = point.x
         p.y = point.y
