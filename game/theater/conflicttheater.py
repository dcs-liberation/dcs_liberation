from __future__ import annotations

import itertools
import math
from dataclasses import dataclass
from functools import cached_property
from pathlib import Path
from typing import Any, Dict, Iterator, List, Optional, Tuple, TYPE_CHECKING

from dcs import Mission
from dcs.countries import (
    CombinedJointTaskForcesBlue,
    CombinedJointTaskForcesRed,
)
from dcs.country import Country
from dcs.mapping import Point
from dcs.planes import F_15C
from dcs.ships import (
    HandyWind,
    Stennis,
    USS_Arleigh_Burke_IIa,
    LHA_Tarawa,
)
from dcs.statics import Fortification, Warehouse
from dcs.terrain import (
    caucasus,
    nevada,
    normandy,
    persiangulf,
    syria,
    thechannel,
    marianaislands,
)
from dcs.terrain.terrain import Airport, Terrain
from dcs.unitgroup import (
    ShipGroup,
    StaticGroup,
    VehicleGroup,
    PlaneGroup,
)
from dcs.vehicles import AirDefence, Armor, MissilesSS, Unarmed
from pyproj import CRS, Transformer
from shapely import geometry, ops

from .controlpoint import (
    Airfield,
    Carrier,
    ControlPoint,
    Fob,
    Lha,
    MissionTarget,
    OffMapSpawn,
)
from .frontline import FrontLine
from .landmap import Landmap, load_landmap, poly_contains
from .latlon import LatLon
from .projections import TransverseMercator
from ..point_with_heading import PointWithHeading
from ..positioned import Positioned
from ..profiling import logged_duration
from ..scenery_group import SceneryGroup
from ..utils import Distance, Heading, meters

if TYPE_CHECKING:
    from . import TheaterGroundObject

SIZE_TINY = 150
SIZE_SMALL = 600
SIZE_REGULAR = 1000
SIZE_BIG = 2000
SIZE_LARGE = 3000

IMPORTANCE_LOW = 1
IMPORTANCE_MEDIUM = 1.2
IMPORTANCE_HIGH = 1.4


class MizCampaignLoader:
    BLUE_COUNTRY = CombinedJointTaskForcesBlue()
    RED_COUNTRY = CombinedJointTaskForcesRed()

    OFF_MAP_UNIT_TYPE = F_15C.id

    CV_UNIT_TYPE = Stennis.id
    LHA_UNIT_TYPE = LHA_Tarawa.id
    FRONT_LINE_UNIT_TYPE = Armor.M_113.id
    SHIPPING_LANE_UNIT_TYPE = HandyWind.id

    FOB_UNIT_TYPE = Unarmed.SKP_11.id
    FARP_HELIPAD = "SINGLE_HELIPAD"

    OFFSHORE_STRIKE_TARGET_UNIT_TYPE = Fortification.Oil_platform.id
    SHIP_UNIT_TYPE = USS_Arleigh_Burke_IIa.id
    MISSILE_SITE_UNIT_TYPE = MissilesSS.Scud_B.id
    COASTAL_DEFENSE_UNIT_TYPE = MissilesSS.Hy_launcher.id

    # Multiple options for air defenses so campaign designers can more accurately see
    # the coverage of their IADS for the expected type.
    LONG_RANGE_SAM_UNIT_TYPES = {
        AirDefence.Patriot_ln.id,
        AirDefence.S_300PS_5P85C_ln.id,
        AirDefence.S_300PS_5P85D_ln.id,
    }

    MEDIUM_RANGE_SAM_UNIT_TYPES = {
        AirDefence.Hawk_ln.id,
        AirDefence.S_75M_Volhov.id,
        AirDefence._5p73_s_125_ln.id,
    }

    SHORT_RANGE_SAM_UNIT_TYPES = {
        AirDefence.M1097_Avenger.id,
        AirDefence.Rapier_fsa_launcher.id,
        AirDefence._2S6_Tunguska.id,
        AirDefence.Strela_1_9P31.id,
    }

    AAA_UNIT_TYPES = {
        AirDefence.Flak18.id,
        AirDefence.Vulcan.id,
        AirDefence.ZSU_23_4_Shilka.id,
    }

    EWR_UNIT_TYPE = AirDefence._1L13_EWR.id

    ARMOR_GROUP_UNIT_TYPE = Armor.M_1_Abrams.id

    FACTORY_UNIT_TYPE = Fortification.Workshop_A.id

    AMMUNITION_DEPOT_UNIT_TYPE = Warehouse._Ammunition_depot.id

    STRIKE_TARGET_UNIT_TYPE = Fortification.Tech_combine.id

    def __init__(self, miz: Path, theater: ConflictTheater) -> None:
        self.theater = theater
        self.mission = Mission()
        with logged_duration("Loading miz"):
            self.mission.load_file(str(miz))
        self.control_point_id = itertools.count(1000)

        # If there are no red carriers there usually aren't red units. Make sure
        # both countries are initialized so we don't have to deal with None.
        if self.mission.country(self.BLUE_COUNTRY.name) is None:
            self.mission.coalition["blue"].add_country(self.BLUE_COUNTRY)
        if self.mission.country(self.RED_COUNTRY.name) is None:
            self.mission.coalition["red"].add_country(self.RED_COUNTRY)

    @staticmethod
    def control_point_from_airport(airport: Airport) -> ControlPoint:

        # The wiki says this is a legacy property and to just use regular.
        size = SIZE_REGULAR

        # The importance is taken from the periodicity of the airport's
        # warehouse divided by 10. 30 is the default, and out of range (valid
        # values are between 1.0 and 1.4). If it is used, pick the default
        # importance.
        if airport.periodicity == 30:
            importance = IMPORTANCE_MEDIUM
        else:
            importance = airport.periodicity / 10

        cp = Airfield(airport, size, importance)
        cp.captured = airport.is_blue()

        # Use the unlimited aircraft option to determine if an airfield should
        # be owned by the player when the campaign is "inverted".
        cp.captured_invert = airport.unlimited_aircrafts

        return cp

    def country(self, blue: bool) -> Country:
        country = self.mission.country(
            self.BLUE_COUNTRY.name if blue else self.RED_COUNTRY.name
        )
        # Should be guaranteed because we initialized them.
        assert country
        return country

    @property
    def blue(self) -> Country:
        return self.country(blue=True)

    @property
    def red(self) -> Country:
        return self.country(blue=False)

    def off_map_spawns(self, blue: bool) -> Iterator[PlaneGroup]:
        for group in self.country(blue).plane_group:
            if group.units[0].type == self.OFF_MAP_UNIT_TYPE:
                yield group

    def carriers(self, blue: bool) -> Iterator[ShipGroup]:
        for group in self.country(blue).ship_group:
            if group.units[0].type == self.CV_UNIT_TYPE:
                yield group

    def lhas(self, blue: bool) -> Iterator[ShipGroup]:
        for group in self.country(blue).ship_group:
            if group.units[0].type == self.LHA_UNIT_TYPE:
                yield group

    def fobs(self, blue: bool) -> Iterator[VehicleGroup]:
        for group in self.country(blue).vehicle_group:
            if group.units[0].type == self.FOB_UNIT_TYPE:
                yield group

    @property
    def ships(self) -> Iterator[ShipGroup]:
        for group in self.red.ship_group:
            if group.units[0].type == self.SHIP_UNIT_TYPE:
                yield group

    @property
    def offshore_strike_targets(self) -> Iterator[StaticGroup]:
        for group in self.red.static_group:
            if group.units[0].type == self.OFFSHORE_STRIKE_TARGET_UNIT_TYPE:
                yield group

    @property
    def missile_sites(self) -> Iterator[VehicleGroup]:
        for group in self.red.vehicle_group:
            if group.units[0].type == self.MISSILE_SITE_UNIT_TYPE:
                yield group

    @property
    def coastal_defenses(self) -> Iterator[VehicleGroup]:
        for group in self.red.vehicle_group:
            if group.units[0].type == self.COASTAL_DEFENSE_UNIT_TYPE:
                yield group

    @property
    def long_range_sams(self) -> Iterator[VehicleGroup]:
        for group in self.red.vehicle_group:
            if group.units[0].type in self.LONG_RANGE_SAM_UNIT_TYPES:
                yield group

    @property
    def medium_range_sams(self) -> Iterator[VehicleGroup]:
        for group in self.red.vehicle_group:
            if group.units[0].type in self.MEDIUM_RANGE_SAM_UNIT_TYPES:
                yield group

    @property
    def short_range_sams(self) -> Iterator[VehicleGroup]:
        for group in self.red.vehicle_group:
            if group.units[0].type in self.SHORT_RANGE_SAM_UNIT_TYPES:
                yield group

    @property
    def aaa(self) -> Iterator[VehicleGroup]:
        for group in itertools.chain(self.blue.vehicle_group, self.red.vehicle_group):
            if group.units[0].type in self.AAA_UNIT_TYPES:
                yield group

    @property
    def ewrs(self) -> Iterator[VehicleGroup]:
        for group in self.red.vehicle_group:
            if group.units[0].type in self.EWR_UNIT_TYPE:
                yield group

    @property
    def armor_groups(self) -> Iterator[VehicleGroup]:
        for group in itertools.chain(self.blue.vehicle_group, self.red.vehicle_group):
            if group.units[0].type in self.ARMOR_GROUP_UNIT_TYPE:
                yield group

    @property
    def helipads(self) -> Iterator[StaticGroup]:
        for group in self.blue.static_group:
            if group.units[0].type == self.FARP_HELIPAD:
                yield group

    @property
    def factories(self) -> Iterator[StaticGroup]:
        for group in self.blue.static_group:
            if group.units[0].type in self.FACTORY_UNIT_TYPE:
                yield group

    @property
    def ammunition_depots(self) -> Iterator[StaticGroup]:
        for group in itertools.chain(self.blue.static_group, self.red.static_group):
            if group.units[0].type in self.AMMUNITION_DEPOT_UNIT_TYPE:
                yield group

    @property
    def strike_targets(self) -> Iterator[StaticGroup]:
        for group in itertools.chain(self.blue.static_group, self.red.static_group):
            if group.units[0].type in self.STRIKE_TARGET_UNIT_TYPE:
                yield group

    @property
    def scenery(self) -> List[SceneryGroup]:
        return SceneryGroup.from_trigger_zones(self.mission.triggers._zones)

    @cached_property
    def control_points(self) -> Dict[int, ControlPoint]:
        control_points = {}
        for airport in self.mission.terrain.airport_list():
            if airport.is_blue() or airport.is_red():
                control_point = self.control_point_from_airport(airport)
                control_points[control_point.id] = control_point

        for blue in (False, True):
            for group in self.off_map_spawns(blue):
                control_point = OffMapSpawn(
                    next(self.control_point_id), str(group.name), group.position
                )
                control_point.captured = blue
                control_point.captured_invert = group.late_activation
                control_points[control_point.id] = control_point
            for ship in self.carriers(blue):
                # TODO: Name the carrier.
                control_point = Carrier(
                    "carrier", ship.position, next(self.control_point_id)
                )
                control_point.captured = blue
                control_point.captured_invert = ship.late_activation
                control_points[control_point.id] = control_point
            for ship in self.lhas(blue):
                # TODO: Name the LHA.db
                control_point = Lha("lha", ship.position, next(self.control_point_id))
                control_point.captured = blue
                control_point.captured_invert = ship.late_activation
                control_points[control_point.id] = control_point
            for fob in self.fobs(blue):
                control_point = Fob(
                    str(fob.name), fob.position, next(self.control_point_id)
                )
                control_point.captured = blue
                control_point.captured_invert = fob.late_activation
                control_points[control_point.id] = control_point

        return control_points

    @property
    def front_line_path_groups(self) -> Iterator[VehicleGroup]:
        for group in self.country(blue=True).vehicle_group:
            if group.units[0].type == self.FRONT_LINE_UNIT_TYPE:
                yield group

    @property
    def shipping_lane_groups(self) -> Iterator[ShipGroup]:
        for group in self.country(blue=True).ship_group:
            if group.units[0].type == self.SHIPPING_LANE_UNIT_TYPE:
                yield group

    def add_supply_routes(self) -> None:
        for group in self.front_line_path_groups:
            # The unit will have its first waypoint at the source CP and the final
            # waypoint at the destination CP. Each waypoint defines the path of the
            # cargo ship.
            waypoints = [p.position for p in group.points]
            origin = self.theater.closest_control_point(waypoints[0])
            if origin is None:
                raise RuntimeError(
                    f"No control point near the first waypoint of {group.name}"
                )
            destination = self.theater.closest_control_point(waypoints[-1])
            if destination is None:
                raise RuntimeError(
                    f"No control point near the final waypoint of {group.name}"
                )

            self.control_points[origin.id].create_convoy_route(destination, waypoints)
            self.control_points[destination.id].create_convoy_route(
                origin, list(reversed(waypoints))
            )

    def add_shipping_lanes(self) -> None:
        for group in self.shipping_lane_groups:
            # The unit will have its first waypoint at the source CP and the final
            # waypoint at the destination CP. Each waypoint defines the path of the
            # cargo ship.
            waypoints = [p.position for p in group.points]
            origin = self.theater.closest_control_point(waypoints[0])
            if origin is None:
                raise RuntimeError(
                    f"No control point near the first waypoint of {group.name}"
                )
            destination = self.theater.closest_control_point(waypoints[-1])
            if destination is None:
                raise RuntimeError(
                    f"No control point near the final waypoint of {group.name}"
                )

            self.control_points[origin.id].create_shipping_lane(destination, waypoints)
            self.control_points[destination.id].create_shipping_lane(
                origin, list(reversed(waypoints))
            )

    def objective_info(
        self, near: Positioned, allow_naval: bool = False
    ) -> Tuple[ControlPoint, Distance]:
        closest = self.theater.closest_control_point(near.position, allow_naval)
        distance = meters(closest.position.distance_to_point(near.position))
        return closest, distance

    def add_preset_locations(self) -> None:
        for static in self.offshore_strike_targets:
            closest, distance = self.objective_info(static)
            closest.preset_locations.offshore_strike_locations.append(
<<<<<<< HEAD
                PointWithHeading.from_point(
                    group.position, Heading.from_degrees(group.units[0].heading)
                )
=======
                PointWithHeading.from_point(static.position, static.units[0].heading)
>>>>>>> c9b6b5d4
            )

        for ship in self.ships:
            closest, distance = self.objective_info(ship, allow_naval=True)
            closest.preset_locations.ships.append(
<<<<<<< HEAD
                PointWithHeading.from_point(
                    group.position, Heading.from_degrees(group.units[0].heading)
                )
=======
                PointWithHeading.from_point(ship.position, ship.units[0].heading)
>>>>>>> c9b6b5d4
            )

        for group in self.missile_sites:
            closest, distance = self.objective_info(group)
            closest.preset_locations.missile_sites.append(
                PointWithHeading.from_point(
                    group.position, Heading.from_degrees(group.units[0].heading)
                )
            )

        for group in self.coastal_defenses:
            closest, distance = self.objective_info(group)
            closest.preset_locations.coastal_defenses.append(
                PointWithHeading.from_point(
                    group.position, Heading.from_degrees(group.units[0].heading)
                )
            )

        for group in self.long_range_sams:
            closest, distance = self.objective_info(group)
            closest.preset_locations.long_range_sams.append(
                PointWithHeading.from_point(
                    group.position, Heading.from_degrees(group.units[0].heading)
                )
            )

        for group in self.medium_range_sams:
            closest, distance = self.objective_info(group)
            closest.preset_locations.medium_range_sams.append(
                PointWithHeading.from_point(
                    group.position, Heading.from_degrees(group.units[0].heading)
                )
            )

        for group in self.short_range_sams:
            closest, distance = self.objective_info(group)
            closest.preset_locations.short_range_sams.append(
                PointWithHeading.from_point(
                    group.position, Heading.from_degrees(group.units[0].heading)
                )
            )

        for group in self.aaa:
            closest, distance = self.objective_info(group)
            closest.preset_locations.aaa.append(
                PointWithHeading.from_point(
                    group.position, Heading.from_degrees(group.units[0].heading)
                )
            )

        for group in self.ewrs:
            closest, distance = self.objective_info(group)
            closest.preset_locations.ewrs.append(
                PointWithHeading.from_point(
                    group.position, Heading.from_degrees(group.units[0].heading)
                )
            )

        for group in self.armor_groups:
            closest, distance = self.objective_info(group)
            closest.preset_locations.armor_groups.append(
                PointWithHeading.from_point(
                    group.position, Heading.from_degrees(group.units[0].heading)
                )
            )

        for static in self.helipads:
            closest, distance = self.objective_info(static)
            closest.helipads.append(
<<<<<<< HEAD
                PointWithHeading.from_point(
                    group.position, Heading.from_degrees(group.units[0].heading)
                )
=======
                PointWithHeading.from_point(static.position, static.units[0].heading)
>>>>>>> c9b6b5d4
            )

        for static in self.factories:
            closest, distance = self.objective_info(static)
            closest.preset_locations.factories.append(
<<<<<<< HEAD
                PointWithHeading.from_point(
                    group.position, Heading.from_degrees(group.units[0].heading)
                )
=======
                PointWithHeading.from_point(static.position, static.units[0].heading)
>>>>>>> c9b6b5d4
            )

        for static in self.ammunition_depots:
            closest, distance = self.objective_info(static)
            closest.preset_locations.ammunition_depots.append(
<<<<<<< HEAD
                PointWithHeading.from_point(
                    group.position, Heading.from_degrees(group.units[0].heading)
                )
=======
                PointWithHeading.from_point(static.position, static.units[0].heading)
>>>>>>> c9b6b5d4
            )

        for static in self.strike_targets:
            closest, distance = self.objective_info(static)
            closest.preset_locations.strike_locations.append(
<<<<<<< HEAD
                PointWithHeading.from_point(
                    group.position, Heading.from_degrees(group.units[0].heading)
                )
=======
                PointWithHeading.from_point(static.position, static.units[0].heading)
>>>>>>> c9b6b5d4
            )

        for scenery_group in self.scenery:
            closest, distance = self.objective_info(scenery_group)
            closest.preset_locations.scenery.append(scenery_group)

    def populate_theater(self) -> None:
        for control_point in self.control_points.values():
            self.theater.add_controlpoint(control_point)
        self.add_preset_locations()
        self.add_supply_routes()
        self.add_shipping_lanes()


@dataclass
class ReferencePoint:
    world_coordinates: Point
    image_coordinates: Point


@dataclass(frozen=True)
class SeasonalConditions:
    # Units are inHg and degrees Celsius
    # Future improvement: add clouds/precipitation
    summer_avg_pressure: float
    winter_avg_pressure: float
    summer_avg_temperature: float
    winter_avg_temperature: float
    temperature_day_night_difference: float


class ConflictTheater:
    terrain: Terrain

    reference_points: Tuple[ReferencePoint, ReferencePoint]
    overview_image: str
    landmap: Optional[Landmap]
    """
    land_poly = None  # type: Polygon
    """
    daytime_map: Dict[str, Tuple[int, int]]

    def __init__(self) -> None:
        self.controlpoints: List[ControlPoint] = []
        self.point_to_ll_transformer = Transformer.from_crs(
            self.projection_parameters.to_crs(), CRS("WGS84")
        )
        self.ll_to_point_transformer = Transformer.from_crs(
            CRS("WGS84"), self.projection_parameters.to_crs()
        )
        """
        self.land_poly = geometry.Polygon(self.landmap[0][0])
        for x in self.landmap[1]:
            self.land_poly = self.land_poly.difference(geometry.Polygon(x))
        """

    def __getstate__(self) -> Dict[str, Any]:
        state = self.__dict__.copy()
        # Avoid persisting any volatile types that can be deterministically
        # recomputed on load for the sake of save compatibility.
        del state["point_to_ll_transformer"]
        del state["ll_to_point_transformer"]
        return state

    def __setstate__(self, state: Dict[str, Any]) -> None:
        self.__dict__.update(state)
        # Regenerate any state that was not persisted.
        self.point_to_ll_transformer = Transformer.from_crs(
            self.projection_parameters.to_crs(), CRS("WGS84")
        )
        self.ll_to_point_transformer = Transformer.from_crs(
            CRS("WGS84"), self.projection_parameters.to_crs()
        )

    def add_controlpoint(self, point: ControlPoint) -> None:
        self.controlpoints.append(point)

    def find_ground_objects_by_obj_name(
        self, obj_name: str
    ) -> list[TheaterGroundObject[Any]]:
        found = []
        for cp in self.controlpoints:
            for g in cp.ground_objects:
                if g.obj_name == obj_name:
                    found.append(g)
        return found

    def is_in_sea(self, point: Point) -> bool:
        if not self.landmap:
            return False

        if self.is_on_land(point):
            return False

        for exclusion_zone in self.landmap.exclusion_zones:
            if poly_contains(point.x, point.y, exclusion_zone):
                return False

        for sea in self.landmap.sea_zones:
            if poly_contains(point.x, point.y, sea):
                return True

        return False

    def is_on_land(self, point: Point) -> bool:
        if not self.landmap:
            return True

        is_point_included = False
        if poly_contains(point.x, point.y, self.landmap.inclusion_zones):
            is_point_included = True

        if not is_point_included:
            return False

        for exclusion_zone in self.landmap.exclusion_zones:
            if poly_contains(point.x, point.y, exclusion_zone):
                return False

        return True

    def nearest_land_pos(self, near: Point, extend_dist: int = 50) -> Point:
        """Returns the nearest point inside a land exclusion zone from point
        `extend_dist` determines how far inside the zone the point should be placed"""
        if self.is_on_land(near):
            return near
        point = geometry.Point(near.x, near.y)
        nearest_points = []
        if not self.landmap:
            raise RuntimeError("Landmap not initialized")
        for inclusion_zone in self.landmap.inclusion_zones:
            nearest_pair = ops.nearest_points(point, inclusion_zone)
            nearest_points.append(nearest_pair[1])
        min_distance = point.distance(nearest_points[0])  # type: geometry.Point
        nearest_point = nearest_points[0]  # type: geometry.Point
        for pt in nearest_points[1:]:
            distance = point.distance(pt)
            if distance < min_distance:
                min_distance = distance
                nearest_point = pt
        assert isinstance(nearest_point, geometry.Point)
        point = Point(point.x, point.y)
        nearest_point = Point(nearest_point.x, nearest_point.y)
        new_point = point.point_from_heading(
            point.heading_between_point(nearest_point),
            point.distance_to_point(nearest_point) + extend_dist,
        )
        return new_point

    def control_points_for(self, player: bool) -> Iterator[ControlPoint]:
        for point in self.controlpoints:
            if point.captured == player:
                yield point

    def player_points(self) -> List[ControlPoint]:
        return list(self.control_points_for(player=True))

    def conflicts(self) -> Iterator[FrontLine]:
        for player_cp in [x for x in self.controlpoints if x.captured]:
            for enemy_cp in [
                x for x in player_cp.connected_points if not x.is_friendly_to(player_cp)
            ]:
                yield FrontLine(player_cp, enemy_cp)

    def enemy_points(self) -> List[ControlPoint]:
        return list(self.control_points_for(player=False))

    def closest_control_point(
        self, point: Point, allow_naval: bool = False
    ) -> ControlPoint:
        closest = self.controlpoints[0]
        closest_distance = point.distance_to_point(closest.position)
        for control_point in self.controlpoints[1:]:
            if control_point.is_fleet and not allow_naval:
                continue
            distance = point.distance_to_point(control_point.position)
            if distance < closest_distance:
                closest = control_point
                closest_distance = distance
        return closest

    def closest_target(self, point: Point) -> MissionTarget:
        closest: MissionTarget = self.controlpoints[0]
        closest_distance = point.distance_to_point(closest.position)
        for control_point in self.controlpoints[1:]:
            distance = point.distance_to_point(control_point.position)
            if distance < closest_distance:
                closest = control_point
                closest_distance = distance
            for tgo in control_point.ground_objects:
                distance = point.distance_to_point(tgo.position)
                if distance < closest_distance:
                    closest = tgo
                    closest_distance = distance
        for conflict in self.conflicts():
            distance = conflict.position.distance_to_point(point)
            if distance < closest_distance:
                closest = conflict
                closest_distance = distance
        return closest

    def closest_opposing_control_points(self) -> Tuple[ControlPoint, ControlPoint]:
        """
        Returns a tuple of the two nearest opposing ControlPoints in theater.
        (player_cp, enemy_cp)
        """
        seen = set()
        min_distance = math.inf
        closest_blue = None
        closest_red = None
        for blue_cp in self.player_points():
            for red_cp in self.enemy_points():
                if (blue_cp, red_cp) in seen:
                    continue
                seen.add((blue_cp, red_cp))
                seen.add((red_cp, blue_cp))

                dist = red_cp.position.distance_to_point(blue_cp.position)
                if dist < min_distance:
                    closest_red = red_cp
                    closest_blue = blue_cp
                    min_distance = dist

        assert closest_blue is not None
        assert closest_red is not None
        return closest_blue, closest_red

    def find_control_point_by_id(self, id: int) -> ControlPoint:
        for i in self.controlpoints:
            if i.id == id:
                return i
        raise KeyError(f"Cannot find ControlPoint with ID {id}")

    @staticmethod
    def from_json(directory: Path, data: Dict[str, Any]) -> ConflictTheater:
        theaters = {
            "Caucasus": CaucasusTheater,
            "Nevada": NevadaTheater,
            "Persian Gulf": PersianGulfTheater,
            "Normandy": NormandyTheater,
            "The Channel": TheChannelTheater,
            "Syria": SyriaTheater,
            "MarianaIslands": MarianaIslandsTheater,
        }
        theater = theaters[data["theater"]]
        t = theater()

        miz = data.get("miz", None)
        if miz is None:
            raise RuntimeError(
                "Old format (non-miz) campaigns are no longer supported."
            )

        with logged_duration("Importing miz data"):
            MizCampaignLoader(directory / miz, t).populate_theater()
        return t

    @property
    def seasonal_conditions(self) -> SeasonalConditions:
        raise NotImplementedError

    @property
    def projection_parameters(self) -> TransverseMercator:
        raise NotImplementedError

    def point_to_ll(self, point: Point) -> LatLon:
        lat, lon = self.point_to_ll_transformer.transform(point.x, point.y)
        return LatLon(lat, lon)

    def ll_to_point(self, ll: LatLon) -> Point:
        x, y = self.ll_to_point_transformer.transform(ll.latitude, ll.longitude)
        return Point(x, y)


class CaucasusTheater(ConflictTheater):
    terrain = caucasus.Caucasus()
    overview_image = "caumap.gif"
    reference_points = (
        ReferencePoint(caucasus.Gelendzhik.position, Point(176, 298)),
        ReferencePoint(caucasus.Batumi.position, Point(1307, 1205)),
    )

    landmap = load_landmap("resources\\caulandmap.p")
    daytime_map = {
        "dawn": (6, 9),
        "day": (9, 18),
        "dusk": (18, 20),
        "night": (0, 5),
    }

    @property
    def seasonal_conditions(self) -> SeasonalConditions:
        return SeasonalConditions(
            summer_avg_pressure=30.02,  # TODO: More science
            winter_avg_pressure=29.72,  # TODO: More science
            summer_avg_temperature=22.5,
            winter_avg_temperature=3.0,
            temperature_day_night_difference=6.0,
        )

    @property
    def projection_parameters(self) -> TransverseMercator:
        from .caucasus import PARAMETERS

        return PARAMETERS


class PersianGulfTheater(ConflictTheater):
    terrain = persiangulf.PersianGulf()
    overview_image = "persiangulf.gif"
    reference_points = (
        ReferencePoint(persiangulf.Jiroft.position, Point(1692, 1343)),
        ReferencePoint(persiangulf.Liwa_AFB.position, Point(358, 3238)),
    )
    landmap = load_landmap("resources\\gulflandmap.p")
    daytime_map = {
        "dawn": (6, 8),
        "day": (8, 16),
        "dusk": (16, 18),
        "night": (0, 5),
    }

    @property
    def seasonal_conditions(self) -> SeasonalConditions:
        return SeasonalConditions(
            summer_avg_pressure=29.98,  # TODO: More science
            winter_avg_pressure=29.80,  # TODO: More science
            summer_avg_temperature=32.5,
            winter_avg_temperature=15.0,
            temperature_day_night_difference=2.0,
        )

    @property
    def projection_parameters(self) -> TransverseMercator:
        from .persiangulf import PARAMETERS

        return PARAMETERS


class NevadaTheater(ConflictTheater):
    terrain = nevada.Nevada()
    overview_image = "nevada.gif"
    reference_points = (
        ReferencePoint(nevada.Mina_Airport_3Q0.position, Point(252, 295)),
        ReferencePoint(nevada.Laughlin_Airport.position, Point(844, 909)),
    )
    landmap = load_landmap("resources\\nevlandmap.p")
    daytime_map = {
        "dawn": (4, 6),
        "day": (6, 17),
        "dusk": (17, 18),
        "night": (0, 5),
    }

    @property
    def seasonal_conditions(self) -> SeasonalConditions:
        return SeasonalConditions(
            summer_avg_pressure=30.02,  # TODO: More science
            winter_avg_pressure=29.72,  # TODO: More science
            summer_avg_temperature=31.5,
            winter_avg_temperature=5.0,
            temperature_day_night_difference=6.0,
        )

    @property
    def projection_parameters(self) -> TransverseMercator:
        from .nevada import PARAMETERS

        return PARAMETERS


class NormandyTheater(ConflictTheater):
    terrain = normandy.Normandy()
    overview_image = "normandy.gif"
    reference_points = (
        ReferencePoint(normandy.Needs_Oar_Point.position, Point(515, 329)),
        ReferencePoint(normandy.Evreux.position, Point(2029, 1709)),
    )
    landmap = load_landmap("resources\\normandylandmap.p")
    daytime_map = {
        "dawn": (6, 8),
        "day": (10, 17),
        "dusk": (17, 18),
        "night": (0, 5),
    }

    @property
    def seasonal_conditions(self) -> SeasonalConditions:
        return SeasonalConditions(
            summer_avg_pressure=30.02,  # TODO: More science
            winter_avg_pressure=29.72,  # TODO: More science
            summer_avg_temperature=20.0,
            winter_avg_temperature=0.0,
            temperature_day_night_difference=5.0,
        )

    @property
    def projection_parameters(self) -> TransverseMercator:
        from .normandy import PARAMETERS

        return PARAMETERS


class TheChannelTheater(ConflictTheater):
    terrain = thechannel.TheChannel()
    overview_image = "thechannel.gif"
    reference_points = (
        ReferencePoint(thechannel.Abbeville_Drucat.position, Point(2005, 2390)),
        ReferencePoint(thechannel.Detling.position, Point(706, 382)),
    )
    landmap = load_landmap("resources\\channellandmap.p")
    daytime_map = {
        "dawn": (6, 8),
        "day": (10, 17),
        "dusk": (17, 18),
        "night": (0, 5),
    }

    @property
    def seasonal_conditions(self) -> SeasonalConditions:
        return SeasonalConditions(
            summer_avg_pressure=30.02,  # TODO: More science
            winter_avg_pressure=29.72,  # TODO: More science
            summer_avg_temperature=20.0,
            winter_avg_temperature=0.0,
            temperature_day_night_difference=5.0,
        )

    @property
    def projection_parameters(self) -> TransverseMercator:
        from .thechannel import PARAMETERS

        return PARAMETERS


class SyriaTheater(ConflictTheater):
    terrain = syria.Syria()
    overview_image = "syria.gif"
    reference_points = (
        ReferencePoint(syria.Eyn_Shemer.position, Point(564, 1289)),
        ReferencePoint(syria.Tabqa.position, Point(1329, 491)),
    )
    landmap = load_landmap("resources\\syrialandmap.p")
    daytime_map = {
        "dawn": (6, 8),
        "day": (8, 16),
        "dusk": (16, 18),
        "night": (0, 5),
    }

    @property
    def seasonal_conditions(self) -> SeasonalConditions:
        return SeasonalConditions(
            summer_avg_pressure=29.98,  # TODO: More science
            winter_avg_pressure=29.86,  # TODO: More science
            summer_avg_temperature=28.5,
            winter_avg_temperature=10.0,
            temperature_day_night_difference=8.0,
        )

    @property
    def projection_parameters(self) -> TransverseMercator:
        from .syria import PARAMETERS

        return PARAMETERS


class MarianaIslandsTheater(ConflictTheater):
    terrain = marianaislands.MarianaIslands()
    overview_image = "marianaislands.gif"

    landmap = load_landmap("resources\\marianaislandslandmap.p")
    daytime_map = {
        "dawn": (6, 8),
        "day": (8, 16),
        "dusk": (16, 18),
        "night": (0, 5),
    }

    @property
    def seasonal_conditions(self) -> SeasonalConditions:
        return SeasonalConditions(
            summer_avg_pressure=30.02,  # TODO: More science
            winter_avg_pressure=29.82,  # TODO: More science
            summer_avg_temperature=28.0,
            winter_avg_temperature=27.0,
            temperature_day_night_difference=1.0,
        )

    @property
    def projection_parameters(self) -> TransverseMercator:
        from .marianaislands import PARAMETERS

        return PARAMETERS<|MERGE_RESOLUTION|>--- conflicted
+++ resolved
@@ -400,25 +400,18 @@
         for static in self.offshore_strike_targets:
             closest, distance = self.objective_info(static)
             closest.preset_locations.offshore_strike_locations.append(
-<<<<<<< HEAD
-                PointWithHeading.from_point(
-                    group.position, Heading.from_degrees(group.units[0].heading)
-                )
-=======
-                PointWithHeading.from_point(static.position, static.units[0].heading)
->>>>>>> c9b6b5d4
+                PointWithHeading.from_point(
+                    static.position, Heading.from_degrees(static.units[0].heading)
+                )
+
             )
 
         for ship in self.ships:
             closest, distance = self.objective_info(ship, allow_naval=True)
             closest.preset_locations.ships.append(
-<<<<<<< HEAD
-                PointWithHeading.from_point(
-                    group.position, Heading.from_degrees(group.units[0].heading)
-                )
-=======
-                PointWithHeading.from_point(ship.position, ship.units[0].heading)
->>>>>>> c9b6b5d4
+                PointWithHeading.from_point(
+                    ship.position, Heading.from_degrees(ship.units[0].heading)
+                )
             )
 
         for group in self.missile_sites:
@@ -488,49 +481,33 @@
         for static in self.helipads:
             closest, distance = self.objective_info(static)
             closest.helipads.append(
-<<<<<<< HEAD
-                PointWithHeading.from_point(
-                    group.position, Heading.from_degrees(group.units[0].heading)
-                )
-=======
-                PointWithHeading.from_point(static.position, static.units[0].heading)
->>>>>>> c9b6b5d4
+                PointWithHeading.from_point(
+                    static.position, Heading.from_degrees(static.units[0].heading)
+                )
             )
 
         for static in self.factories:
             closest, distance = self.objective_info(static)
             closest.preset_locations.factories.append(
-<<<<<<< HEAD
-                PointWithHeading.from_point(
-                    group.position, Heading.from_degrees(group.units[0].heading)
-                )
-=======
-                PointWithHeading.from_point(static.position, static.units[0].heading)
->>>>>>> c9b6b5d4
+                PointWithHeading.from_point(
+                    static.position, Heading.from_degrees(static.units[0].heading)
+                )
             )
 
         for static in self.ammunition_depots:
             closest, distance = self.objective_info(static)
             closest.preset_locations.ammunition_depots.append(
-<<<<<<< HEAD
-                PointWithHeading.from_point(
-                    group.position, Heading.from_degrees(group.units[0].heading)
-                )
-=======
-                PointWithHeading.from_point(static.position, static.units[0].heading)
->>>>>>> c9b6b5d4
+                PointWithHeading.from_point(
+                    static.position, Heading.from_degrees(static.units[0].heading)
+                )
             )
 
         for static in self.strike_targets:
             closest, distance = self.objective_info(static)
             closest.preset_locations.strike_locations.append(
-<<<<<<< HEAD
-                PointWithHeading.from_point(
-                    group.position, Heading.from_degrees(group.units[0].heading)
-                )
-=======
-                PointWithHeading.from_point(static.position, static.units[0].heading)
->>>>>>> c9b6b5d4
+                PointWithHeading.from_point(
+                    static.position, Heading.from_degrees(static.units[0].heading)
+                )
             )
 
         for scenery_group in self.scenery:
