from __future__ import annotations

import itertools
import math
from dataclasses import dataclass
from functools import cached_property
from pathlib import Path
from typing import Any, Dict, Iterator, List, Optional, Tuple, TYPE_CHECKING

from dcs import Mission
from dcs.countries import (
    CombinedJointTaskForcesBlue,
    CombinedJointTaskForcesRed,
)
from dcs.country import Country
from dcs.mapping import Point
from dcs.planes import F_15C
from dcs.ships import (
    HandyWind,
    Stennis,
    USS_Arleigh_Burke_IIa,
    LHA_Tarawa,
)
from dcs.statics import Fortification, Warehouse
from dcs.terrain import (
    caucasus,
    nevada,
    normandy,
    persiangulf,
    syria,
    thechannel,
    marianaislands,
)
from dcs.terrain.terrain import Airport, Terrain
from dcs.unitgroup import (
    ShipGroup,
    StaticGroup,
    VehicleGroup,
    PlaneGroup,
)
from dcs.vehicles import AirDefence, Armor, MissilesSS, Unarmed
from pyproj import CRS, Transformer
from shapely import geometry, ops

from .controlpoint import (
    Airfield,
    Carrier,
    ControlPoint,
    Fob,
    Lha,
    MissionTarget,
    OffMapSpawn,
)
from .seasonalconditions import SeasonalConditions
from .frontline import FrontLine
from .landmap import Landmap, load_landmap, poly_contains
from .latlon import LatLon
from .projections import TransverseMercator
from ..helipad import Helipad
from ..point_with_heading import PointWithHeading
from ..positioned import Positioned
from ..profiling import logged_duration
from ..scenery_group import SceneryGroup
from ..utils import Distance, Heading, meters

if TYPE_CHECKING:
    from . import TheaterGroundObject

SIZE_TINY = 150
SIZE_SMALL = 600
SIZE_REGULAR = 1000
SIZE_BIG = 2000
SIZE_LARGE = 3000

IMPORTANCE_LOW = 1
IMPORTANCE_MEDIUM = 1.2
IMPORTANCE_HIGH = 1.4


class MizCampaignLoader:
    BLUE_COUNTRY = CombinedJointTaskForcesBlue()
    RED_COUNTRY = CombinedJointTaskForcesRed()

    OFF_MAP_UNIT_TYPE = F_15C.id

    CV_UNIT_TYPE = Stennis.id
    LHA_UNIT_TYPE = LHA_Tarawa.id
    FRONT_LINE_UNIT_TYPE = Armor.M_113.id
    SHIPPING_LANE_UNIT_TYPE = HandyWind.id

    FOB_UNIT_TYPE = Unarmed.SKP_11.id
    FARP_HELIPAD = "SINGLE_HELIPAD"

    OFFSHORE_STRIKE_TARGET_UNIT_TYPE = Fortification.Oil_platform.id
    SHIP_UNIT_TYPE = USS_Arleigh_Burke_IIa.id
    MISSILE_SITE_UNIT_TYPE = MissilesSS.Scud_B.id
    COASTAL_DEFENSE_UNIT_TYPE = MissilesSS.Hy_launcher.id

    # Multiple options for air defenses so campaign designers can more accurately see
    # the coverage of their IADS for the expected type.
    LONG_RANGE_SAM_UNIT_TYPES = {
        AirDefence.Patriot_ln.id,
        AirDefence.S_300PS_5P85C_ln.id,
        AirDefence.S_300PS_5P85D_ln.id,
    }

    MEDIUM_RANGE_SAM_UNIT_TYPES = {
        AirDefence.Hawk_ln.id,
        AirDefence.S_75M_Volhov.id,
        AirDefence._5p73_s_125_ln.id,
    }

    SHORT_RANGE_SAM_UNIT_TYPES = {
        AirDefence.M1097_Avenger.id,
        AirDefence.Rapier_fsa_launcher.id,
        AirDefence._2S6_Tunguska.id,
        AirDefence.Strela_1_9P31.id,
    }

    AAA_UNIT_TYPES = {
        AirDefence.Flak18.id,
        AirDefence.Vulcan.id,
        AirDefence.ZSU_23_4_Shilka.id,
    }

    EWR_UNIT_TYPE = AirDefence._1L13_EWR.id

    ARMOR_GROUP_UNIT_TYPE = Armor.M_1_Abrams.id

    FACTORY_UNIT_TYPE = Fortification.Workshop_A.id

    AMMUNITION_DEPOT_UNIT_TYPE = Warehouse._Ammunition_depot.id

    STRIKE_TARGET_UNIT_TYPE = Fortification.Tech_combine.id

    def __init__(self, miz: Path, theater: ConflictTheater) -> None:
        self.theater = theater
        self.mission = Mission()
        with logged_duration("Loading miz"):
            self.mission.load_file(str(miz))
        self.control_point_id = itertools.count(1000)

        # If there are no red carriers there usually aren't red units. Make sure
        # both countries are initialized so we don't have to deal with None.
        if self.mission.country(self.BLUE_COUNTRY.name) is None:
            self.mission.coalition["blue"].add_country(self.BLUE_COUNTRY)
        if self.mission.country(self.RED_COUNTRY.name) is None:
            self.mission.coalition["red"].add_country(self.RED_COUNTRY)

    @staticmethod
    def control_point_from_airport(airport: Airport) -> ControlPoint:

        # The wiki says this is a legacy property and to just use regular.
        size = SIZE_REGULAR

        # The importance is taken from the periodicity of the airport's
        # warehouse divided by 10. 30 is the default, and out of range (valid
        # values are between 1.0 and 1.4). If it is used, pick the default
        # importance.
        if airport.periodicity == 30:
            importance = IMPORTANCE_MEDIUM
        else:
            importance = airport.periodicity / 10

        cp = Airfield(airport, size, importance)
        cp.captured = airport.is_blue()

        # Use the unlimited aircraft option to determine if an airfield should
        # be owned by the player when the campaign is "inverted".
        cp.captured_invert = airport.unlimited_aircrafts

        return cp

    def country(self, blue: bool) -> Country:
        country = self.mission.country(
            self.BLUE_COUNTRY.name if blue else self.RED_COUNTRY.name
        )
        # Should be guaranteed because we initialized them.
        assert country
        return country

    @property
    def blue(self) -> Country:
        return self.country(blue=True)

    @property
    def red(self) -> Country:
        return self.country(blue=False)

    def off_map_spawns(self, blue: bool) -> Iterator[PlaneGroup]:
        for group in self.country(blue).plane_group:
            if group.units[0].type == self.OFF_MAP_UNIT_TYPE:
                yield group

    def carriers(self, blue: bool) -> Iterator[ShipGroup]:
        for group in self.country(blue).ship_group:
            if group.units[0].type == self.CV_UNIT_TYPE:
                yield group

    def lhas(self, blue: bool) -> Iterator[ShipGroup]:
        for group in self.country(blue).ship_group:
            if group.units[0].type == self.LHA_UNIT_TYPE:
                yield group

    def fobs(self, blue: bool) -> Iterator[VehicleGroup]:
        for group in self.country(blue).vehicle_group:
            if group.units[0].type == self.FOB_UNIT_TYPE:
                yield group

    @property
    def ships(self) -> Iterator[ShipGroup]:
        for group in self.red.ship_group:
            if group.units[0].type == self.SHIP_UNIT_TYPE:
                yield group

    @property
    def offshore_strike_targets(self) -> Iterator[StaticGroup]:
        for group in self.red.static_group:
            if group.units[0].type == self.OFFSHORE_STRIKE_TARGET_UNIT_TYPE:
                yield group

    @property
    def missile_sites(self) -> Iterator[VehicleGroup]:
        for group in self.red.vehicle_group:
            if group.units[0].type == self.MISSILE_SITE_UNIT_TYPE:
                yield group

    @property
    def coastal_defenses(self) -> Iterator[VehicleGroup]:
        for group in self.red.vehicle_group:
            if group.units[0].type == self.COASTAL_DEFENSE_UNIT_TYPE:
                yield group

    @property
    def long_range_sams(self) -> Iterator[VehicleGroup]:
        for group in self.red.vehicle_group:
            if group.units[0].type in self.LONG_RANGE_SAM_UNIT_TYPES:
                yield group

    @property
    def medium_range_sams(self) -> Iterator[VehicleGroup]:
        for group in self.red.vehicle_group:
            if group.units[0].type in self.MEDIUM_RANGE_SAM_UNIT_TYPES:
                yield group

    @property
    def short_range_sams(self) -> Iterator[VehicleGroup]:
        for group in self.red.vehicle_group:
            if group.units[0].type in self.SHORT_RANGE_SAM_UNIT_TYPES:
                yield group

    @property
    def aaa(self) -> Iterator[VehicleGroup]:
        for group in itertools.chain(self.blue.vehicle_group, self.red.vehicle_group):
            if group.units[0].type in self.AAA_UNIT_TYPES:
                yield group

    @property
    def ewrs(self) -> Iterator[VehicleGroup]:
        for group in self.red.vehicle_group:
            if group.units[0].type in self.EWR_UNIT_TYPE:
                yield group

    @property
    def armor_groups(self) -> Iterator[VehicleGroup]:
        for group in itertools.chain(self.blue.vehicle_group, self.red.vehicle_group):
            if group.units[0].type in self.ARMOR_GROUP_UNIT_TYPE:
                yield group

    @property
    def helipads(self) -> Iterator[StaticGroup]:
        for group in self.blue.static_group:
            if group.units[0].type == self.FARP_HELIPAD:
                yield group

    @property
    def factories(self) -> Iterator[StaticGroup]:
        for group in self.blue.static_group:
            if group.units[0].type in self.FACTORY_UNIT_TYPE:
                yield group

    @property
    def ammunition_depots(self) -> Iterator[StaticGroup]:
        for group in itertools.chain(self.blue.static_group, self.red.static_group):
            if group.units[0].type in self.AMMUNITION_DEPOT_UNIT_TYPE:
                yield group

    @property
    def strike_targets(self) -> Iterator[StaticGroup]:
        for group in itertools.chain(self.blue.static_group, self.red.static_group):
            if group.units[0].type in self.STRIKE_TARGET_UNIT_TYPE:
                yield group

    @property
    def scenery(self) -> List[SceneryGroup]:
        return SceneryGroup.from_trigger_zones(self.mission.triggers._zones)

    @cached_property
    def control_points(self) -> Dict[int, ControlPoint]:
        control_points = {}
        for airport in self.mission.terrain.airport_list():
            if airport.is_blue() or airport.is_red():
                control_point = self.control_point_from_airport(airport)
                control_points[control_point.id] = control_point

        for blue in (False, True):
            for group in self.off_map_spawns(blue):
                control_point = OffMapSpawn(
                    next(self.control_point_id), str(group.name), group.position
                )
                control_point.captured = blue
                control_point.captured_invert = group.late_activation
                control_points[control_point.id] = control_point
            for ship in self.carriers(blue):
                # TODO: Name the carrier.
                control_point = Carrier(
                    "carrier", ship.position, next(self.control_point_id)
                )
                control_point.captured = blue
                control_point.captured_invert = ship.late_activation
                control_points[control_point.id] = control_point
            for ship in self.lhas(blue):
                # TODO: Name the LHA.db
                control_point = Lha("lha", ship.position, next(self.control_point_id))
                control_point.captured = blue
                control_point.captured_invert = ship.late_activation
                control_points[control_point.id] = control_point
            for fob in self.fobs(blue):
                control_point = Fob(
                    str(fob.name), fob.position, next(self.control_point_id)
                )
                control_point.captured = blue
                control_point.captured_invert = fob.late_activation
                control_points[control_point.id] = control_point

        return control_points

    @property
    def front_line_path_groups(self) -> Iterator[VehicleGroup]:
        for group in self.country(blue=True).vehicle_group:
            if group.units[0].type == self.FRONT_LINE_UNIT_TYPE:
                yield group

    @property
    def shipping_lane_groups(self) -> Iterator[ShipGroup]:
        for group in self.country(blue=True).ship_group:
            if group.units[0].type == self.SHIPPING_LANE_UNIT_TYPE:
                yield group

    def add_supply_routes(self) -> None:
        for group in self.front_line_path_groups:
            # The unit will have its first waypoint at the source CP and the final
            # waypoint at the destination CP. Each waypoint defines the path of the
            # cargo ship.
            waypoints = [p.position for p in group.points]
            origin = self.theater.closest_control_point(waypoints[0])
            if origin is None:
                raise RuntimeError(
                    f"No control point near the first waypoint of {group.name}"
                )
            destination = self.theater.closest_control_point(waypoints[-1])
            if destination is None:
                raise RuntimeError(
                    f"No control point near the final waypoint of {group.name}"
                )

            self.control_points[origin.id].create_convoy_route(destination, waypoints)
            self.control_points[destination.id].create_convoy_route(
                origin, list(reversed(waypoints))
            )

    def add_shipping_lanes(self) -> None:
        for group in self.shipping_lane_groups:
            # The unit will have its first waypoint at the source CP and the final
            # waypoint at the destination CP. Each waypoint defines the path of the
            # cargo ship.
            waypoints = [p.position for p in group.points]
            origin = self.theater.closest_control_point(waypoints[0])
            if origin is None:
                raise RuntimeError(
                    f"No control point near the first waypoint of {group.name}"
                )
            destination = self.theater.closest_control_point(waypoints[-1])
            if destination is None:
                raise RuntimeError(
                    f"No control point near the final waypoint of {group.name}"
                )

            self.control_points[origin.id].create_shipping_lane(destination, waypoints)
            self.control_points[destination.id].create_shipping_lane(
                origin, list(reversed(waypoints))
            )

    def objective_info(
        self, near: Positioned, allow_naval: bool = False
    ) -> Tuple[ControlPoint, Distance]:
        closest = self.theater.closest_control_point(near.position, allow_naval)
        distance = meters(closest.position.distance_to_point(near.position))
        return closest, distance

    def add_preset_locations(self) -> None:
        for static in self.offshore_strike_targets:
            closest, distance = self.objective_info(static)
            closest.preset_locations.offshore_strike_locations.append(
                PointWithHeading.from_point(
                    static.position, Heading.from_degrees(static.units[0].heading)
                )
            )

        for ship in self.ships:
            closest, distance = self.objective_info(ship, allow_naval=True)
            closest.preset_locations.ships.append(
                PointWithHeading.from_point(
                    ship.position, Heading.from_degrees(ship.units[0].heading)
                )
            )

        for group in self.missile_sites:
            closest, distance = self.objective_info(group)
            closest.preset_locations.missile_sites.append(
                PointWithHeading.from_point(
                    group.position, Heading.from_degrees(group.units[0].heading)
                )
            )

        for group in self.coastal_defenses:
            closest, distance = self.objective_info(group)
            closest.preset_locations.coastal_defenses.append(
                PointWithHeading.from_point(
                    group.position, Heading.from_degrees(group.units[0].heading)
                )
            )

        for group in self.long_range_sams:
            closest, distance = self.objective_info(group)
            closest.preset_locations.long_range_sams.append(
                PointWithHeading.from_point(
                    group.position, Heading.from_degrees(group.units[0].heading)
                )
            )

        for group in self.medium_range_sams:
            closest, distance = self.objective_info(group)
            closest.preset_locations.medium_range_sams.append(
                PointWithHeading.from_point(
                    group.position, Heading.from_degrees(group.units[0].heading)
                )
            )

        for group in self.short_range_sams:
            closest, distance = self.objective_info(group)
            closest.preset_locations.short_range_sams.append(
                PointWithHeading.from_point(
                    group.position, Heading.from_degrees(group.units[0].heading)
                )
            )

        for group in self.aaa:
            closest, distance = self.objective_info(group)
            closest.preset_locations.aaa.append(
                PointWithHeading.from_point(
                    group.position, Heading.from_degrees(group.units[0].heading)
                )
            )

        for group in self.ewrs:
            closest, distance = self.objective_info(group)
            closest.preset_locations.ewrs.append(
                PointWithHeading.from_point(
                    group.position, Heading.from_degrees(group.units[0].heading)
                )
            )

        for group in self.armor_groups:
            closest, distance = self.objective_info(group)
            closest.preset_locations.armor_groups.append(
                PointWithHeading.from_point(
                    group.position, Heading.from_degrees(group.units[0].heading)
                )
            )

        for static in self.helipads:
            closest, distance = self.objective_info(static)
            closest.helipads.append(
<<<<<<< HEAD
                Helipad.from_point(group.position, group.units[0].heading)
=======
                PointWithHeading.from_point(
                    static.position, Heading.from_degrees(static.units[0].heading)
                )
>>>>>>> f2608cec
            )

        for static in self.factories:
            closest, distance = self.objective_info(static)
            closest.preset_locations.factories.append(
                PointWithHeading.from_point(
                    static.position, Heading.from_degrees(static.units[0].heading)
                )
            )

        for static in self.ammunition_depots:
            closest, distance = self.objective_info(static)
            closest.preset_locations.ammunition_depots.append(
                PointWithHeading.from_point(
                    static.position, Heading.from_degrees(static.units[0].heading)
                )
            )

        for static in self.strike_targets:
            closest, distance = self.objective_info(static)
            closest.preset_locations.strike_locations.append(
                PointWithHeading.from_point(
                    static.position, Heading.from_degrees(static.units[0].heading)
                )
            )

        for scenery_group in self.scenery:
            closest, distance = self.objective_info(scenery_group)
            closest.preset_locations.scenery.append(scenery_group)

    def populate_theater(self) -> None:
        for control_point in self.control_points.values():
            self.theater.add_controlpoint(control_point)
        self.add_preset_locations()
        self.add_supply_routes()
        self.add_shipping_lanes()


@dataclass
class ReferencePoint:
    world_coordinates: Point
    image_coordinates: Point


class ConflictTheater:
    terrain: Terrain

    reference_points: Tuple[ReferencePoint, ReferencePoint]
    overview_image: str
    landmap: Optional[Landmap]
    """
    land_poly = None  # type: Polygon
    """
    daytime_map: Dict[str, Tuple[int, int]]

    def __init__(self) -> None:
        self.controlpoints: List[ControlPoint] = []
        self.point_to_ll_transformer = Transformer.from_crs(
            self.projection_parameters.to_crs(), CRS("WGS84")
        )
        self.ll_to_point_transformer = Transformer.from_crs(
            CRS("WGS84"), self.projection_parameters.to_crs()
        )
        """
        self.land_poly = geometry.Polygon(self.landmap[0][0])
        for x in self.landmap[1]:
            self.land_poly = self.land_poly.difference(geometry.Polygon(x))
        """

    def __getstate__(self) -> Dict[str, Any]:
        state = self.__dict__.copy()
        # Avoid persisting any volatile types that can be deterministically
        # recomputed on load for the sake of save compatibility.
        del state["point_to_ll_transformer"]
        del state["ll_to_point_transformer"]
        return state

    def __setstate__(self, state: Dict[str, Any]) -> None:
        self.__dict__.update(state)
        # Regenerate any state that was not persisted.
        self.point_to_ll_transformer = Transformer.from_crs(
            self.projection_parameters.to_crs(), CRS("WGS84")
        )
        self.ll_to_point_transformer = Transformer.from_crs(
            CRS("WGS84"), self.projection_parameters.to_crs()
        )

    def add_controlpoint(self, point: ControlPoint) -> None:
        self.controlpoints.append(point)

    def find_ground_objects_by_obj_name(
        self, obj_name: str
    ) -> list[TheaterGroundObject[Any]]:
        found = []
        for cp in self.controlpoints:
            for g in cp.ground_objects:
                if g.obj_name == obj_name:
                    found.append(g)
        return found

    def is_in_sea(self, point: Point) -> bool:
        if not self.landmap:
            return False

        if self.is_on_land(point):
            return False

        for exclusion_zone in self.landmap.exclusion_zones:
            if poly_contains(point.x, point.y, exclusion_zone):
                return False

        for sea in self.landmap.sea_zones:
            if poly_contains(point.x, point.y, sea):
                return True

        return False

    def is_on_land(self, point: Point) -> bool:
        if not self.landmap:
            return True

        is_point_included = False
        if poly_contains(point.x, point.y, self.landmap.inclusion_zones):
            is_point_included = True

        if not is_point_included:
            return False

        for exclusion_zone in self.landmap.exclusion_zones:
            if poly_contains(point.x, point.y, exclusion_zone):
                return False

        return True

    def nearest_land_pos(self, near: Point, extend_dist: int = 50) -> Point:
        """Returns the nearest point inside a land exclusion zone from point
        `extend_dist` determines how far inside the zone the point should be placed"""
        if self.is_on_land(near):
            return near
        point = geometry.Point(near.x, near.y)
        nearest_points = []
        if not self.landmap:
            raise RuntimeError("Landmap not initialized")
        for inclusion_zone in self.landmap.inclusion_zones:
            nearest_pair = ops.nearest_points(point, inclusion_zone)
            nearest_points.append(nearest_pair[1])
        min_distance = point.distance(nearest_points[0])  # type: geometry.Point
        nearest_point = nearest_points[0]  # type: geometry.Point
        for pt in nearest_points[1:]:
            distance = point.distance(pt)
            if distance < min_distance:
                min_distance = distance
                nearest_point = pt
        assert isinstance(nearest_point, geometry.Point)
        point = Point(point.x, point.y)
        nearest_point = Point(nearest_point.x, nearest_point.y)
        new_point = point.point_from_heading(
            point.heading_between_point(nearest_point),
            point.distance_to_point(nearest_point) + extend_dist,
        )
        return new_point

    def control_points_for(self, player: bool) -> Iterator[ControlPoint]:
        for point in self.controlpoints:
            if point.captured == player:
                yield point

    def player_points(self) -> List[ControlPoint]:
        return list(self.control_points_for(player=True))

    def conflicts(self) -> Iterator[FrontLine]:
        for player_cp in [x for x in self.controlpoints if x.captured]:
            for enemy_cp in [
                x for x in player_cp.connected_points if not x.is_friendly_to(player_cp)
            ]:
                yield FrontLine(player_cp, enemy_cp)

    def enemy_points(self) -> List[ControlPoint]:
        return list(self.control_points_for(player=False))

    def closest_control_point(
        self, point: Point, allow_naval: bool = False
    ) -> ControlPoint:
        closest = self.controlpoints[0]
        closest_distance = point.distance_to_point(closest.position)
        for control_point in self.controlpoints[1:]:
            if control_point.is_fleet and not allow_naval:
                continue
            distance = point.distance_to_point(control_point.position)
            if distance < closest_distance:
                closest = control_point
                closest_distance = distance
        return closest

    def closest_target(self, point: Point) -> MissionTarget:
        closest: MissionTarget = self.controlpoints[0]
        closest_distance = point.distance_to_point(closest.position)
        for control_point in self.controlpoints[1:]:
            distance = point.distance_to_point(control_point.position)
            if distance < closest_distance:
                closest = control_point
                closest_distance = distance
            for tgo in control_point.ground_objects:
                distance = point.distance_to_point(tgo.position)
                if distance < closest_distance:
                    closest = tgo
                    closest_distance = distance
        for conflict in self.conflicts():
            distance = conflict.position.distance_to_point(point)
            if distance < closest_distance:
                closest = conflict
                closest_distance = distance
        return closest

    def closest_opposing_control_points(self) -> Tuple[ControlPoint, ControlPoint]:
        """
        Returns a tuple of the two nearest opposing ControlPoints in theater.
        (player_cp, enemy_cp)
        """
        seen = set()
        min_distance = math.inf
        closest_blue = None
        closest_red = None
        for blue_cp in self.player_points():
            for red_cp in self.enemy_points():
                if (blue_cp, red_cp) in seen:
                    continue
                seen.add((blue_cp, red_cp))
                seen.add((red_cp, blue_cp))

                dist = red_cp.position.distance_to_point(blue_cp.position)
                if dist < min_distance:
                    closest_red = red_cp
                    closest_blue = blue_cp
                    min_distance = dist

        assert closest_blue is not None
        assert closest_red is not None
        return closest_blue, closest_red

    def find_control_point_by_id(self, id: int) -> ControlPoint:
        for i in self.controlpoints:
            if i.id == id:
                return i
        raise KeyError(f"Cannot find ControlPoint with ID {id}")

    @staticmethod
    def from_json(directory: Path, data: Dict[str, Any]) -> ConflictTheater:
        theaters = {
            "Caucasus": CaucasusTheater,
            "Nevada": NevadaTheater,
            "Persian Gulf": PersianGulfTheater,
            "Normandy": NormandyTheater,
            "The Channel": TheChannelTheater,
            "Syria": SyriaTheater,
            "MarianaIslands": MarianaIslandsTheater,
        }
        theater = theaters[data["theater"]]
        t = theater()

        miz = data.get("miz", None)
        if miz is None:
            raise RuntimeError(
                "Old format (non-miz) campaigns are no longer supported."
            )

        with logged_duration("Importing miz data"):
            MizCampaignLoader(directory / miz, t).populate_theater()
        return t

    @property
    def seasonal_conditions(self) -> SeasonalConditions:
        raise NotImplementedError

    @property
    def projection_parameters(self) -> TransverseMercator:
        raise NotImplementedError

    def point_to_ll(self, point: Point) -> LatLon:
        lat, lon = self.point_to_ll_transformer.transform(point.x, point.y)
        return LatLon(lat, lon)

    def ll_to_point(self, ll: LatLon) -> Point:
        x, y = self.ll_to_point_transformer.transform(ll.latitude, ll.longitude)
        return Point(x, y)


class CaucasusTheater(ConflictTheater):
    terrain = caucasus.Caucasus()
    overview_image = "caumap.gif"
    reference_points = (
        ReferencePoint(caucasus.Gelendzhik.position, Point(176, 298)),
        ReferencePoint(caucasus.Batumi.position, Point(1307, 1205)),
    )

    landmap = load_landmap("resources\\caulandmap.p")
    daytime_map = {
        "dawn": (6, 9),
        "day": (9, 18),
        "dusk": (18, 20),
        "night": (0, 5),
    }

    @property
    def seasonal_conditions(self) -> SeasonalConditions:
        from .seasonalconditions.caucasus import CONDITIONS

        return CONDITIONS

    @property
    def projection_parameters(self) -> TransverseMercator:
        from .caucasus import PARAMETERS

        return PARAMETERS


class PersianGulfTheater(ConflictTheater):
    terrain = persiangulf.PersianGulf()
    overview_image = "persiangulf.gif"
    reference_points = (
        ReferencePoint(persiangulf.Jiroft.position, Point(1692, 1343)),
        ReferencePoint(persiangulf.Liwa_AFB.position, Point(358, 3238)),
    )
    landmap = load_landmap("resources\\gulflandmap.p")
    daytime_map = {
        "dawn": (6, 8),
        "day": (8, 16),
        "dusk": (16, 18),
        "night": (0, 5),
    }

    @property
    def seasonal_conditions(self) -> SeasonalConditions:
        from .seasonalconditions.persiangulf import CONDITIONS

        return CONDITIONS

    @property
    def projection_parameters(self) -> TransverseMercator:
        from .persiangulf import PARAMETERS

        return PARAMETERS


class NevadaTheater(ConflictTheater):
    terrain = nevada.Nevada()
    overview_image = "nevada.gif"
    reference_points = (
        ReferencePoint(nevada.Mina_Airport_3Q0.position, Point(252, 295)),
        ReferencePoint(nevada.Laughlin_Airport.position, Point(844, 909)),
    )
    landmap = load_landmap("resources\\nevlandmap.p")
    daytime_map = {
        "dawn": (4, 6),
        "day": (6, 17),
        "dusk": (17, 18),
        "night": (0, 5),
    }

    @property
    def seasonal_conditions(self) -> SeasonalConditions:
        from .seasonalconditions.nevada import CONDITIONS

        return CONDITIONS

    @property
    def projection_parameters(self) -> TransverseMercator:
        from .nevada import PARAMETERS

        return PARAMETERS


class NormandyTheater(ConflictTheater):
    terrain = normandy.Normandy()
    overview_image = "normandy.gif"
    reference_points = (
        ReferencePoint(normandy.Needs_Oar_Point.position, Point(515, 329)),
        ReferencePoint(normandy.Evreux.position, Point(2029, 1709)),
    )
    landmap = load_landmap("resources\\normandylandmap.p")
    daytime_map = {
        "dawn": (6, 8),
        "day": (10, 17),
        "dusk": (17, 18),
        "night": (0, 5),
    }

    @property
    def seasonal_conditions(self) -> SeasonalConditions:
        from .seasonalconditions.normandy import CONDITIONS

        return CONDITIONS

    @property
    def projection_parameters(self) -> TransverseMercator:
        from .normandy import PARAMETERS

        return PARAMETERS


class TheChannelTheater(ConflictTheater):
    terrain = thechannel.TheChannel()
    overview_image = "thechannel.gif"
    reference_points = (
        ReferencePoint(thechannel.Abbeville_Drucat.position, Point(2005, 2390)),
        ReferencePoint(thechannel.Detling.position, Point(706, 382)),
    )
    landmap = load_landmap("resources\\channellandmap.p")
    daytime_map = {
        "dawn": (6, 8),
        "day": (10, 17),
        "dusk": (17, 18),
        "night": (0, 5),
    }

    @property
    def seasonal_conditions(self) -> SeasonalConditions:
        from .seasonalconditions.thechannel import CONDITIONS

        return CONDITIONS

    @property
    def projection_parameters(self) -> TransverseMercator:
        from .thechannel import PARAMETERS

        return PARAMETERS


class SyriaTheater(ConflictTheater):
    terrain = syria.Syria()
    overview_image = "syria.gif"
    reference_points = (
        ReferencePoint(syria.Eyn_Shemer.position, Point(564, 1289)),
        ReferencePoint(syria.Tabqa.position, Point(1329, 491)),
    )
    landmap = load_landmap("resources\\syrialandmap.p")
    daytime_map = {
        "dawn": (6, 8),
        "day": (8, 16),
        "dusk": (16, 18),
        "night": (0, 5),
    }

    @property
    def seasonal_conditions(self) -> SeasonalConditions:
        from .seasonalconditions.syria import CONDITIONS

        return CONDITIONS

    @property
    def projection_parameters(self) -> TransverseMercator:
        from .syria import PARAMETERS

        return PARAMETERS


class MarianaIslandsTheater(ConflictTheater):
    terrain = marianaislands.MarianaIslands()
    overview_image = "marianaislands.gif"

    landmap = load_landmap("resources\\marianaislandslandmap.p")
    daytime_map = {
        "dawn": (6, 8),
        "day": (8, 16),
        "dusk": (16, 18),
        "night": (0, 5),
    }

    @property
    def seasonal_conditions(self) -> SeasonalConditions:
        from .seasonalconditions.marianaislands import CONDITIONS

        return CONDITIONS

    @property
    def projection_parameters(self) -> TransverseMercator:
        from .marianaislands import PARAMETERS

        return PARAMETERS<|MERGE_RESOLUTION|>--- conflicted
+++ resolved
@@ -482,13 +482,9 @@
         for static in self.helipads:
             closest, distance = self.objective_info(static)
             closest.helipads.append(
-<<<<<<< HEAD
-                Helipad.from_point(group.position, group.units[0].heading)
-=======
                 PointWithHeading.from_point(
                     static.position, Heading.from_degrees(static.units[0].heading)
                 )
->>>>>>> f2608cec
             )
 
         for static in self.factories:
