--- conflicted
+++ resolved
@@ -147,13 +147,9 @@
         if node is None:
             # Not participating
             return
-<<<<<<< HEAD
         if self.advanced_iads and not self.iads_config:
             self._make_advanced_connections_by_range(node)
-=======
-        # TODO Add the connections or calculate them..
         events.update_iads_node(node)
->>>>>>> cc4237d0
 
     def node_for_group(self, group: IadsGroundGroup) -> IadsNetworkNode:
         """Get existing node from the iads network or create a new node"""
