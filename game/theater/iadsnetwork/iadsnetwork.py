from __future__ import annotations
from collections import defaultdict
from dataclasses import dataclass, field

import logging
from typing import TYPE_CHECKING, Iterator, Optional
from uuid import UUID
import uuid
from game.theater.iadsnetwork.iadsrole import IadsRole
from game.dcs.groundunittype import GroundUnitType
from game.theater.theatergroundobject import (
    IadsBuildingGroundObject,
    IadsGroundObject,
    NavalGroundObject,
    TheaterGroundObject,
)
from game.theater.theatergroup import IadsGroundGroup

if TYPE_CHECKING:
    from game.game import Game


class IadsNetworkException(Exception):
    pass


@dataclass
class SkynetNode:
    """Dataclass for a SkynetNode used in the LUA Data table by the luagenerator"""

    dcs_name: str
    player: bool
    iads_role: IadsRole
    properties: dict[str, str] = field(default_factory=dict)
    connections: dict[str, list[str]] = field(default_factory=lambda: defaultdict(list))

    @staticmethod
    def dcs_name_for_group(group: IadsGroundGroup) -> str:
        if group.iads_role in [
            IadsRole.EWR,
            IadsRole.COMMAND_CENTER,
            IadsRole.CONNECTION_NODE,
            IadsRole.POWER_SOURCE,
        ]:
            # Use UnitName for EWR, CommandCenter, Comms, Power
            for unit in group.units:
                # Check for alive units in the group
                if unit.alive:
                    return unit.unit_name
            if group.units[0].is_static:
                # Statics will be placed as dead unit
                return group.units[0].unit_name
            # If no alive unit is available and not static raise error
            raise IadsNetworkException("Group has no skynet usable units")
        else:
            # Use the GroupName for SAMs, SAMAsEWR and PDs
            return group.group_name

    @classmethod
    def from_group(cls, group: IadsGroundGroup) -> SkynetNode:
        node = cls(
            cls.dcs_name_for_group(group),
            group.ground_object.is_friendly(True),
            group.iads_role,
        )
        unit_type = group.units[0].unit_type
        if unit_type is not None and isinstance(unit_type, GroundUnitType):
            node.properties = unit_type.skynet_properties.to_dict()
        return node


class IadsNetworkNode:
    """IadsNetworkNode which particicpates to the IADS Network and has connections to Power Sources, Comms or Point Defenses. A network node can be a SAM System, EWR or Command Center"""

    def __init__(self, group: IadsGroundGroup) -> None:
        self.group = group
        self.connections: dict[UUID, IadsGroundGroup] = {}

    def __str__(self) -> str:
        return self.group.group_name

    def add_connection_for_tgo(self, tgo: TheaterGroundObject) -> None:
        """Add all possible connections for the given TGO to the node"""
        for group in tgo.groups:
            if isinstance(group, IadsGroundGroup) and group.iads_role.participate:
                self.add_connection_for_group(group)

    def add_connection_for_group(self, group: IadsGroundGroup) -> None:
        """Add connection for the given GroundGroup with unique ID"""
        self.connections[uuid.uuid4()] = group


class IadsNetwork:
    """IADS Network consisting of multiple Network nodes and connections. The Network represents all possible connections of ground objects regardless if a tgo is under control of red or blue. The network can run in either advanced or basic mode. The advanced network can be created by a given configuration in the campaign yaml or computed by Range. The basic mode is a fallback mode which does not use Comms, Power or Command Centers. The network will be used to visualize all connections at the map and for creating the needed Lua data for the skynet plugin"""

    def __init__(
        self, advanced: bool, iads_data: list[str | dict[str, list[str]]]
    ) -> None:
        self.advanced_iads = advanced
        self.ground_objects: dict[str, TheaterGroundObject] = {}
        self.nodes: list[IadsNetworkNode] = []
        self.iads_config: dict[str, list[str]] = defaultdict(list)

        # Load Iads config from the campaign data
        for element in iads_data:
            if isinstance(element, str):
                self.iads_config[element] = []
            elif isinstance(element, dict):
                for iads_node, iads_connections in element.items():
                    self.iads_config[iads_node] = iads_connections
            else:
                raise RuntimeError("Invalid iads_config in campaign")

    def skynet_nodes(self, game: Game) -> list[SkynetNode]:
        """Get all skynet nodes from the IADS Network"""
        skynet_nodes: list[SkynetNode] = []
        for node in self.nodes:
            if game.iads_considerate_culling(node.group.ground_object):
                # Skip culled ground objects
                continue

            # SkynetNode.from_group(node.group) may raise an exception
            #  (originating from SkynetNode.dcs_name_for_group)
            # but if it does, we want to know because it's supposed to be impossible afaict
            skynet_node = SkynetNode.from_group(node.group)
            for connection in node.connections.values():
                if connection.ground_object.is_friendly(
                    skynet_node.player
                ) and not game.iads_considerate_culling(connection.ground_object):
                    skynet_node.connections[connection.iads_role.value].append(
                        SkynetNode.dcs_name_for_group(connection)
                    )
            skynet_nodes.append(skynet_node)
        return skynet_nodes

    def update_tgo(self, tgo: TheaterGroundObject) -> None:
        """Update the IADS Network for the given TGO"""
        # Remove existing nodes for the given tgo
        for cn in self.nodes:
            if cn.group.ground_object == tgo:
                self.nodes.remove(cn)
<<<<<<< HEAD
        try:
            # Create a new node for the tgo
            node = self.node_for_tgo(tgo)
            if self.advanced_iads:
                self._make_advanced_connections(node)
        except IadsNetworkException:
=======

        # Create a new node for the tgo
        node = self.node_for_tgo(tgo)
        if node is None:
>>>>>>> def611ef
            # Not participating
            return
        # TODO Add the connections or calculate them..

    def node_for_group(self, group: IadsGroundGroup) -> IadsNetworkNode:
        """Get existing node from the iads network or create a new node"""
        for cn in self.nodes:
            if cn.group == group:
                return cn

        node = IadsNetworkNode(group)
        self.nodes.append(node)
        return node

    def node_for_tgo(self, tgo: TheaterGroundObject) -> Optional[IadsNetworkNode]:
        """Get existing node from the iads network or create a new node"""
        for cn in self.nodes:
            if cn.group.ground_object == tgo:
                return cn

        # Create new connection_node if none exists
        node: Optional[IadsNetworkNode] = None
        for group in tgo.groups:
            # TODO Cleanup
            if isinstance(group, IadsGroundGroup):
                # The first IadsGroundGroup is always the primary Group
                if not node and group.iads_role.participate:
                    # Primary Node
                    node = self.node_for_group(group)
                elif node and group.iads_role == IadsRole.POINT_DEFENSE:
                    # Point Defense Node for this TGO
                    node.add_connection_for_group(group)

        if node is None:
            logging.debug(f"TGO {tgo.name} not participating to IADS")
        return node

    def initialize_network(self, ground_objects: Iterator[TheaterGroundObject]) -> None:
        """Initialize the IADS network in advanced or basic mode depending on the campaign"""
        for tgo in ground_objects:
            self.ground_objects[tgo.original_name] = tgo
        if self.advanced_iads:
            # Advanced mode
            if self.iads_config:
                # Load from Configuration File
                self.initialize_network_from_config()
            else:
                # Load from Range
                self.initialize_network_from_range()

        # basic mode if no advanced iads support or network init created no connections
        if not self.nodes:
            self.initialize_basic_iads()

    def initialize_basic_iads(self) -> None:
        """Initialize the IADS Network in basic mode (SAM & EWR only)"""
        for go in self.ground_objects.values():
            if isinstance(go, IadsGroundObject):
                self.node_for_tgo(go)

    def initialize_network_from_config(self) -> None:
        """Initialize the IADS Network from a configuration"""
        for element_name, connections in self.iads_config.items():
            warning_msg = (
                f"IADS: No ground object found for {element_name}."
                f" This can be normal behaviour."
            )
            try:
                node = self.node_for_tgo(self.ground_objects[element_name])
            except KeyError:
                node = None
                warning_msg = (
                    f"IADS: No ground object found for connection {element_name}"
                )

            if node is None:
                # Log a warning as this can be normal. Possible case is for example
                # when the campaign request a Long Range SAM but the faction has none
                # available. Therefore the TGO will not get populated at all
                logging.warning(warning_msg)
                continue

            # Find all connected ground_objects
            for node_name in connections:
                try:
                    node.add_connection_for_tgo(self.ground_objects[node_name])
                except KeyError:
                    logging.error(
                        f"IADS: No ground object found for connection {node_name}"
                    )
                    continue

    def initialize_network_from_range(self) -> None:
        """Initialize the IADS Network by range"""
        for go in self.ground_objects.values():
            if (
                isinstance(go, IadsGroundObject)
                or isinstance(go, NavalGroundObject)
                or (
                    isinstance(go, IadsBuildingGroundObject)
                    and IadsRole.for_category(go.category) == IadsRole.COMMAND_CENTER
                )
            ):
                # Set as primary node
                node = self.node_for_tgo(go)
                if node is None:
                    # TGO does not participate to iads network
                    continue
                self._make_advanced_connections(node)

    def _is_friendly(self, node: IadsNetworkNode, tgo: TheaterGroundObject) -> bool:
        node_friendly = node.group.ground_object.is_friendly(True)
        tgo_friendly = tgo.is_friendly(True)
        return node_friendly == tgo_friendly

    def _make_advanced_connections(self, node: IadsNetworkNode) -> None:
        tgo = node.group.ground_object
        # Find nearby Power or Connection
        for nearby_go in self.ground_objects.values():
            iads_role = IadsRole.for_category(nearby_go.category)
            if not iads_role.is_comms_or_power or nearby_go == tgo:
                continue
            dist = nearby_go.position.distance_to_point(tgo.position)
            in_range = dist <= iads_role.connection_range.meters
            if in_range and self._is_friendly(node, nearby_go):
                node.add_connection_for_tgo(nearby_go)<|MERGE_RESOLUTION|>--- conflicted
+++ resolved
@@ -139,22 +139,14 @@
         for cn in self.nodes:
             if cn.group.ground_object == tgo:
                 self.nodes.remove(cn)
-<<<<<<< HEAD
-        try:
-            # Create a new node for the tgo
-            node = self.node_for_tgo(tgo)
-            if self.advanced_iads:
-                self._make_advanced_connections(node)
-        except IadsNetworkException:
-=======
 
         # Create a new node for the tgo
         node = self.node_for_tgo(tgo)
         if node is None:
->>>>>>> def611ef
             # Not participating
             return
-        # TODO Add the connections or calculate them..
+        if self.advanced_iads:
+            self._make_advanced_connections(node)
 
     def node_for_group(self, group: IadsGroundGroup) -> IadsNetworkNode:
         """Get existing node from the iads network or create a new node"""
