import itertools
import logging
import typing
from typing import Dict, Type

<<<<<<< HEAD
from dcs.task import (
    AWACS,
    CAP,
    CAS,
    Embarking,
    PinpointStrike,
    Refueling,
    Task,
    Transport,
)
from dcs.unittype import FlyingType, UnitType, VehicleType
from dcs.vehicles import AirDefence, Armor
=======
from dcs.unittype import FlyingType, VehicleType, UnitType
>>>>>>> 0a9dc49e

from game.db import PRICES

BASE_MAX_STRENGTH = 1
BASE_MIN_STRENGTH = 0


class Base:
    def __init__(self):
        self.aircraft: Dict[Type[FlyingType], int] = {}
        self.armor: Dict[Type[VehicleType], int] = {}
        self.strength = 1

    @property
    def total_aircraft(self) -> int:
        return sum(self.aircraft.values())

    @property
    def total_armor(self) -> int:
        return sum(self.armor.values())

    @property
    def total_armor_value(self) -> int:
        total = 0
        for unit_type, count in self.armor.items():
            try:
                total += PRICES[unit_type] * count
            except KeyError:
                logging.exception(f"No price found for {unit_type.id}")
        return total

    def total_units_of_type(self, unit_type) -> int:
        return sum(
            [
                c
                for t, c in itertools.chain(self.aircraft.items(), self.armor.items())
                if t == unit_type
            ]
        )

    def commission_units(self, units: typing.Dict[typing.Type[UnitType], int]):
        for unit_type, unit_count in units.items():
            if unit_count <= 0:
                continue

<<<<<<< HEAD
            for_task = db.unit_task(unit_type)

            target_dict = None
            if (
                for_task == AWACS
                or for_task == CAS
                or for_task == CAP
                or for_task == Embarking
                or for_task == Transport
                or for_task == Refueling
            ):
                target_dict = self.aircraft
            elif for_task == PinpointStrike:
=======
            if issubclass(unit_type, VehicleType):
>>>>>>> 0a9dc49e
                target_dict = self.armor
            elif issubclass(unit_type, FlyingType):
                target_dict = self.aircraft
            else:
                logging.error(
                    f"Unexpected unit type of {unit_type}: "
                    f"{unit_type.__module__}.{unit_type.__name__}"
                )
                return

            target_dict[unit_type] = target_dict.get(unit_type, 0) + unit_count

    def commit_losses(self, units_lost: typing.Dict[typing.Any, int]):

        for unit_type, count in units_lost.items():

            if unit_type in self.aircraft:
                target_array = self.aircraft
            elif unit_type in self.armor:
                target_array = self.armor
            else:
                print("Base didn't find event type {}".format(unit_type))
                continue

            if unit_type not in target_array:
                print("Base didn't find event type {}".format(unit_type))
                continue

            target_array[unit_type] = max(target_array[unit_type] - count, 0)
            if target_array[unit_type] == 0:
                del target_array[unit_type]

    def affect_strength(self, amount):
        self.strength += amount
        if self.strength > BASE_MAX_STRENGTH:
            self.strength = BASE_MAX_STRENGTH
        elif self.strength <= 0:
            self.strength = BASE_MIN_STRENGTH

    def set_strength_to_minimum(self) -> None:
        self.strength = BASE_MIN_STRENGTH<|MERGE_RESOLUTION|>--- conflicted
+++ resolved
@@ -3,22 +3,7 @@
 import typing
 from typing import Dict, Type
 
-<<<<<<< HEAD
-from dcs.task import (
-    AWACS,
-    CAP,
-    CAS,
-    Embarking,
-    PinpointStrike,
-    Refueling,
-    Task,
-    Transport,
-)
-from dcs.unittype import FlyingType, UnitType, VehicleType
-from dcs.vehicles import AirDefence, Armor
-=======
 from dcs.unittype import FlyingType, VehicleType, UnitType
->>>>>>> 0a9dc49e
 
 from game.db import PRICES
 
@@ -64,23 +49,7 @@
             if unit_count <= 0:
                 continue
 
-<<<<<<< HEAD
-            for_task = db.unit_task(unit_type)
-
-            target_dict = None
-            if (
-                for_task == AWACS
-                or for_task == CAS
-                or for_task == CAP
-                or for_task == Embarking
-                or for_task == Transport
-                or for_task == Refueling
-            ):
-                target_dict = self.aircraft
-            elif for_task == PinpointStrike:
-=======
             if issubclass(unit_type, VehicleType):
->>>>>>> 0a9dc49e
                 target_dict = self.armor
             elif issubclass(unit_type, FlyingType):
                 target_dict = self.aircraft
