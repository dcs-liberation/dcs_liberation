from __future__ import annotations

import heapq
import itertools
import logging
from abc import ABC, abstractmethod
from collections import defaultdict
from dataclasses import dataclass, field
from enum import Enum, unique, auto, IntEnum
from functools import total_ordering, cached_property
from typing import (
    Any,
    Dict,
    Iterator,
    List,
    Optional,
    Set,
    TYPE_CHECKING,
    Union,
    Sequence,
    Iterable,
    Tuple,
)

from dcs.mapping import Point
from dcs.ships import (
    Stennis,
    KUZNECOW,
    LHA_Tarawa,
    Type_071,
)
from dcs.terrain.terrain import Airport, ParkingSlot
from dcs.unit import Unit
from dcs.unittype import FlyingType

from game import db
from game.point_with_heading import PointWithHeading
from game.scenery_group import SceneryGroup
from game.utils import Heading
from gen.flights.closestairfields import ObjectiveDistanceCache
from gen.ground_forces.combat_stance import CombatStance
from gen.runways import RunwayAssigner, RunwayData
from .base import Base
from .missiontarget import MissionTarget
from .theatergroundobject import (
    GenericCarrierGroundObject,
    TheaterGroundObject,
    BuildingGroundObject,
)
from ..dcs.aircrafttype import AircraftType
from ..dcs.groundunittype import GroundUnitType
from ..helipad import Helipad
from ..utils import nautical_miles
from ..weather import Conditions

if TYPE_CHECKING:
    from game import Game
    from gen.flights.flight import FlightType
    from ..transfers import PendingTransfers

FREE_FRONTLINE_UNIT_SUPPLY: int = 15
AMMO_DEPOT_FRONTLINE_UNIT_CONTRIBUTION: int = 12


class ControlPointType(Enum):
    #: An airbase with slots for everything.
    AIRBASE = 0
    #: A group with a Stennis type carrier (F/A-18, F-14 compatible).
    AIRCRAFT_CARRIER_GROUP = 1
    #: A group with a Tarawa carrier (Helicopters & Harrier).
    LHA_GROUP = 2
    #: A FARP, with slots for helicopters
    FARP = 4
    #: A FOB (ground units only)
    FOB = 5
    OFF_MAP = 6


@dataclass
class PresetLocations:
    """Defines the preset locations loaded from the campaign mission file."""

    #: Locations used by non-carrier ships that will be spawned unless the faction has
    #: no navy or the player has disabled ship generation for the owning side.
    ships: List[PointWithHeading] = field(default_factory=list)

    #: Locations used by coastal defenses that are generated if the faction is capable.
    coastal_defenses: List[PointWithHeading] = field(default_factory=list)

    #: Locations used by ground based strike objectives.
    strike_locations: List[PointWithHeading] = field(default_factory=list)

    #: Locations used by offshore strike objectives.
    offshore_strike_locations: List[PointWithHeading] = field(default_factory=list)

    #: Locations used by missile sites like scuds and V-2s that are generated if the
    #: faction is capable.
    missile_sites: List[PointWithHeading] = field(default_factory=list)

    #: Locations of long range SAMs.
    long_range_sams: List[PointWithHeading] = field(default_factory=list)

    #: Locations of medium range SAMs.
    medium_range_sams: List[PointWithHeading] = field(default_factory=list)

    #: Locations of short range SAMs.
    short_range_sams: List[PointWithHeading] = field(default_factory=list)

    #: Locations of AAA groups.
    aaa: List[PointWithHeading] = field(default_factory=list)

    #: Locations of EWRs.
    ewrs: List[PointWithHeading] = field(default_factory=list)

    #: Locations of map scenery to create zones for.
    scenery: List[SceneryGroup] = field(default_factory=list)

    #: Locations of factories for producing ground units.
    factories: List[PointWithHeading] = field(default_factory=list)

    #: Locations of ammo depots for controlling number of units on the front line at a
    #: control point.
    ammunition_depots: List[PointWithHeading] = field(default_factory=list)

    #: Locations of stationary armor groups.
    armor_groups: List[PointWithHeading] = field(default_factory=list)


@dataclass(frozen=True)
class AircraftAllocations:
    present: dict[AircraftType, int]
    ordered: dict[AircraftType, int]
    transferring: dict[AircraftType, int]

    @property
    def total_value(self) -> int:
        total: int = 0
        for unit_type, count in self.present.items():
            total += unit_type.price * count
        for unit_type, count in self.ordered.items():
            total += unit_type.price * count
        for unit_type, count in self.transferring.items():
            total += unit_type.price * count

        return total

    @property
    def total(self) -> int:
        return self.total_present + self.total_ordered + self.total_transferring

    @property
    def total_present(self) -> int:
        return sum(self.present.values())

    @property
    def total_ordered(self) -> int:
        return sum(self.ordered.values())

    @property
    def total_transferring(self) -> int:
        return sum(self.transferring.values())


@dataclass(frozen=True)
class GroundUnitAllocations:
    present: dict[GroundUnitType, int]
    ordered: dict[GroundUnitType, int]
    transferring: dict[GroundUnitType, int]

    @property
    def all(self) -> dict[GroundUnitType, int]:
        combined: dict[GroundUnitType, int] = defaultdict(int)
        for unit_type, count in itertools.chain(
            self.present.items(), self.ordered.items(), self.transferring.items()
        ):
            combined[unit_type] += count
        return dict(combined)

    @property
    def total_value(self) -> int:
        total: int = 0
        for unit_type, count in self.present.items():
            total += unit_type.price * count
        for unit_type, count in self.ordered.items():
            total += unit_type.price * count
        for unit_type, count in self.transferring.items():
            total += unit_type.price * count

        return total

    @cached_property
    def total(self) -> int:
        return self.total_present + self.total_ordered + self.total_transferring

    @cached_property
    def total_present(self) -> int:
        return sum(self.present.values())

    @cached_property
    def total_ordered(self) -> int:
        return sum(self.ordered.values())

    @cached_property
    def total_transferring(self) -> int:
        return sum(self.transferring.values())


@dataclass
class RunwayStatus:
    damaged: bool = False
    repair_turns_remaining: Optional[int] = None

    def damage(self) -> None:
        self.damaged = True
        # If the runway is already under repair and is damaged again, progress
        # is reset.
        self.repair_turns_remaining = None

    def begin_repair(self) -> None:
        if self.repair_turns_remaining is not None:
            logging.error("Runway already under repair. Restarting.")
        self.repair_turns_remaining = 4

    def process_turn(self) -> None:
        if self.repair_turns_remaining is not None:
            if self.repair_turns_remaining == 1:
                self.repair_turns_remaining = None
                self.damaged = False
            else:
                self.repair_turns_remaining -= 1

    @property
    def needs_repair(self) -> bool:
        return self.damaged and self.repair_turns_remaining is None

    def __str__(self) -> str:
        if not self.damaged:
            return "Runway operational"

        turns_remaining = self.repair_turns_remaining
        if turns_remaining is None:
            return "Runway damaged"

        return f"Runway repairing, {turns_remaining} turns remaining"


@total_ordering
class GroundUnitDestination:
    def __init__(self, control_point: ControlPoint) -> None:
        self.control_point = control_point

    @property
    def total_value(self) -> float:
        return self.control_point.base.total_armor_value

    def __eq__(self, other: Any) -> bool:
        if not isinstance(other, GroundUnitDestination):
            raise TypeError

        return self.total_value == other.total_value

    def __lt__(self, other: Any) -> bool:
        if not isinstance(other, GroundUnitDestination):
            raise TypeError

        return self.total_value < other.total_value


@unique
class ControlPointStatus(IntEnum):
    Functional = auto()
    Damaged = auto()
    Destroyed = auto()


class ControlPoint(MissionTarget, ABC):
    # Not sure what distance DCS uses, but assuming it's about 2NM since that's roughly
    # the distance of the circle on the map.
    CAPTURE_DISTANCE = nautical_miles(2)

    position = None  # type: Point
    name = None  # type: str

    captured = False
    has_frontline = True

    alt = 0

    # TODO: Only airbases have IDs.
    # TODO: has_frontline is only reasonable for airbases.
    # TODO: cptype is obsolete.
    def __init__(
        self,
        cp_id: int,
        name: str,
        position: Point,
        at: db.StartingPosition,
        size: int,
        importance: float,
        has_frontline: bool = True,
        cptype: ControlPointType = ControlPointType.AIRBASE,
    ) -> None:
        super().__init__(name, position)
        # TODO: Should be Airbase specific.
        self.id = cp_id
        self.full_name = name
        self.at = at
        self.connected_objectives: List[TheaterGroundObject[Any]] = []
        self.preset_locations = PresetLocations()
        self.helipads: List[Helipad] = []

        # TODO: Should be Airbase specific.
        self.size = size
        self.importance = importance
        self.captured = False
        self.captured_invert = False
        # TODO: Should be Airbase specific.
        self.has_frontline = has_frontline
        self.connected_points: List[ControlPoint] = []
        self.convoy_routes: Dict[ControlPoint, Tuple[Point, ...]] = {}
        self.shipping_lanes: Dict[ControlPoint, Tuple[Point, ...]] = {}
        self.base: Base = Base()
        self.cptype = cptype
        # TODO: Should be Airbase specific.
        self.stances: Dict[int, CombatStance] = {}
        from ..unitdelivery import PendingUnitDeliveries

        self.pending_unit_deliveries = PendingUnitDeliveries(self)

        self.target_position: Optional[Point] = None

    def __repr__(self) -> str:
        return f"<{self.__class__}: {self.name}>"

    @property
    def ground_objects(self) -> List[TheaterGroundObject[Any]]:
        return list(self.connected_objectives)

    @property
    @abstractmethod
    def heading(self) -> Heading:
        ...

    def __str__(self) -> str:
        return self.name

    @property
    def is_isolated(self) -> bool:
        return not self.connected_points

    @property
    def is_global(self) -> bool:
        return self.is_isolated

    def transitive_connected_friendly_points(
        self, seen: Optional[Set[ControlPoint]] = None
    ) -> List[ControlPoint]:
        if seen is None:
            seen = {self}

        connected = []
        for cp in self.connected_points:
            if cp.captured != self.captured:
                continue
            if cp in seen:
                continue
            seen.add(cp)
            connected.append(cp)
            connected.extend(cp.transitive_connected_friendly_points(seen))
        return connected

    def transitive_friendly_shipping_destinations(
        self, seen: Optional[Set[ControlPoint]] = None
    ) -> List[ControlPoint]:
        if seen is None:
            seen = {self}

        connected = []
        for cp in self.shipping_lanes:
            if cp.captured != self.captured:
                continue
            if cp in seen:
                continue
            seen.add(cp)
            connected.append(cp)
            connected.extend(cp.transitive_friendly_shipping_destinations(seen))
        return connected

    @property
    def has_factory(self) -> bool:
        for tgo in self.connected_objectives:
            if tgo.is_factory and not tgo.is_dead:
                return True
        return False

    @property
    def has_helipads(self) -> bool:
        """
        Returns true if cp has helipads
        """
        return len(self.helipads) > 0

    @property
    def has_free_helipad(self) -> bool:
        """
        Returns true if cp has a free helipad
        """
        return False in [h.occupied for h in self.helipads]

    def get_free_helipad(self) -> Optional[Helipad]:
        """
        Returns the first free additional helipad
        """
        for h in self.helipads:
            if not h.occupied:
                return h
        return None

    def can_recruit_ground_units(self, game: Game) -> bool:
        """Returns True if this control point is capable of recruiting ground units."""
        if not self.can_deploy_ground_units:
            return False

        if game.turn == 0:
            # Allow units to be recruited anywhere on turn 0 to avoid long delays to get
            # everyone to the front line.
            return True

        return self.has_factory

    def has_ground_unit_source(self, game: Game) -> bool:
        """Returns True if this control point has access to ground reinforcements."""
        if not self.can_deploy_ground_units:
            return False

        for cp in game.theater.controlpoints:
            if cp.is_friendly(self.captured) and cp.can_recruit_ground_units(game):
                return True
        return False

    @property
    def is_carrier(self) -> bool:
        """
        :return: Whether this control point is an aircraft carrier
        """
        return False

    @property
    def is_fleet(self) -> bool:
        """
        :return: Whether this control point is a boat (mobile)
        """
        return False

    @property
    def is_lha(self) -> bool:
        """
        :return: Whether this control point is an LHA
        """
        return False

    @property
    def moveable(self) -> bool:
        """
        :return: Whether this control point can be moved around
        """
        return False

    @property
    @abstractmethod
    def can_deploy_ground_units(self) -> bool:
        ...

    @property
    @abstractmethod
    def total_aircraft_parking(self) -> int:
        """
        :return: The maximum number of aircraft that can be stored in this
                 control point
        """
        ...

    def convoy_origin_for(self, destination: ControlPoint) -> Point:
        return self.convoy_route_to(destination)[0]

    def convoy_route_to(self, destination: ControlPoint) -> Sequence[Point]:
        return self.convoy_routes[destination]

    def create_convoy_route(self, to: ControlPoint, waypoints: Iterable[Point]) -> None:
        self.connected_points.append(to)
        self.stances[to.id] = CombatStance.DEFENSIVE
        self.convoy_routes[to] = tuple(waypoints)

    def create_shipping_lane(
        self, to: ControlPoint, waypoints: Iterable[Point]
    ) -> None:
        self.shipping_lanes[to] = tuple(waypoints)

    @abstractmethod
    def runway_is_operational(self) -> bool:
        """
        Check whether this control point supports taking offs and landings.
        :return:
        """
        ...

    # TODO: Should be naval specific.
    def get_carrier_group_name(self) -> Optional[str]:
        """
        Get the carrier group name if the airbase is a carrier
        :return: Carrier group name
        """
        if self.cptype in [
            ControlPointType.AIRCRAFT_CARRIER_GROUP,
            ControlPointType.LHA_GROUP,
        ]:
            for g in self.ground_objects:
                if g.dcs_identifier == "CARRIER":
                    for group in g.groups:
                        for u in group.units:
                            if db.unit_type_from_name(u.type) in [
                                Stennis,
                                KUZNECOW,
                            ]:
                                return group.name
                elif g.dcs_identifier == "LHA":
                    for group in g.groups:
                        for u in group.units:
                            if db.unit_type_from_name(u.type) in [LHA_Tarawa]:
                                return group.name
        return None

    # TODO: Should be Airbase specific.
    def is_connected(self, to: ControlPoint) -> bool:
        return to in self.connected_points

    def find_ground_objects_by_obj_name(
        self, obj_name: str
    ) -> list[TheaterGroundObject[Any]]:
        found = []
        for g in self.ground_objects:
            if g.obj_name == obj_name:
                found.append(g)
        return found

    def is_friendly(self, to_player: bool) -> bool:
        return self.captured == to_player

    def is_friendly_to(self, control_point: ControlPoint) -> bool:
        return control_point.is_friendly(self.captured)

    def capture_equipment(self, game: Game) -> None:
        total = self.base.total_armor_value
        self.base.armor.clear()
        game.adjust_budget(total, player=not self.captured)
        game.message(
            f"{self.name} is not connected to any friendly points. Ground "
            f"vehicles have been captured and sold for ${total}M."
        )

    def retreat_ground_units(self, game: Game) -> None:
        # When there are multiple valid destinations, deliver units to whichever
        # base is least defended first. The closest approximation of unit
        # strength we have is price
        destinations = [
            GroundUnitDestination(cp)
            for cp in self.connected_points
            if cp.captured == self.captured
        ]
        if not destinations:
            self.capture_equipment(game)
            return

        heapq.heapify(destinations)
        destination = heapq.heappop(destinations)
        while self.base.armor:
            unit_type, count = self.base.armor.popitem()
            for _ in range(count):
                destination.control_point.base.commission_units({unit_type: 1})
                destination = heapq.heappushpop(destinations, destination)

    def capture_aircraft(self, game: Game, airframe: AircraftType, count: int) -> None:
        value = airframe.price * count
        game.adjust_budget(value, player=not self.captured)
        game.message(
            f"No valid retreat destination in range of {self.name} for {airframe}"
            f"{count} aircraft have been captured and sold for ${value}M."
        )

    def aircraft_retreat_destination(
        self, game: Game, airframe: AircraftType
    ) -> Optional[ControlPoint]:
        closest = ObjectiveDistanceCache.get_closest_airfields(self)
        # TODO: Should be airframe dependent.
        max_retreat_distance = nautical_miles(200)
        # Skip the first airbase because that's the airbase we're retreating
        # from.
        airfields = list(closest.operational_airfields_within(max_retreat_distance))[1:]
        for airbase in airfields:
            if not airbase.can_operate(airframe):
                continue
            if airbase.captured != self.captured:
                continue
            if airbase.unclaimed_parking(game) > 0:
                return airbase
        return None

    def _retreat_air_units(
        self, game: Game, airframe: AircraftType, count: int
    ) -> None:
        while count:
            logging.debug(f"Retreating {count} {airframe} from {self.name}")
            destination = self.aircraft_retreat_destination(game, airframe)
            if destination is None:
                self.capture_aircraft(game, airframe, count)
                return
            parking = destination.unclaimed_parking(game)
            transfer_amount = min([parking, count])
            destination.base.commission_units({airframe: transfer_amount})
            count -= transfer_amount

    def retreat_air_units(self, game: Game) -> None:
        # TODO: Capture in order of price to retain maximum value?
        while self.base.aircraft:
            airframe, count = self.base.aircraft.popitem()
            self._retreat_air_units(game, airframe, count)

    def depopulate_uncapturable_tgos(self) -> None:
        for tgo in self.connected_objectives:
            if not tgo.capturable:
                tgo.clear()

    # TODO: Should be Airbase specific.
    def capture(self, game: Game, for_player: bool) -> None:
        self.pending_unit_deliveries.refund_all(game.coalition_for(for_player))
        self.retreat_ground_units(game)
        self.retreat_air_units(game)
        self.depopulate_uncapturable_tgos()

        if for_player:
            self.captured = True
        else:
            self.captured = False

        self.base.set_strength_to_minimum()

    @abstractmethod
    def can_operate(self, aircraft: AircraftType) -> bool:
        ...

    def aircraft_transferring(self, game: Game) -> dict[AircraftType, int]:
        ato = game.coalition_for(self.captured).ato
        transferring: defaultdict[AircraftType, int] = defaultdict(int)
        for package in ato.packages:
            for flight in package.flights:
                if flight.departure == flight.arrival:
                    continue
                if flight.departure == self:
                    transferring[flight.unit_type] -= flight.count
                elif flight.arrival == self:
                    transferring[flight.unit_type] += flight.count
        return transferring

    def unclaimed_parking(self, game: Game) -> int:
        return self.total_aircraft_parking - self.allocated_aircraft(game).total

    @abstractmethod
    def active_runway(
        self, conditions: Conditions, dynamic_runways: Dict[str, RunwayData]
    ) -> RunwayData:
        ...

    @property
    def parking_slots(self) -> Iterator[ParkingSlot]:
        yield from []

    @property
    @abstractmethod
    def runway_status(self) -> RunwayStatus:
        ...

    @property
    def runway_can_be_repaired(self) -> bool:
        return self.runway_status.needs_repair

    def begin_runway_repair(self) -> None:
        if not self.runway_can_be_repaired:
            logging.error(f"Cannot repair runway at {self}")
            return
        self.runway_status.begin_repair()

    def process_turn(self, game: Game) -> None:
        self.pending_unit_deliveries.process(game)

        runway_status = self.runway_status
        if runway_status is not None:
            runway_status.process_turn()

        # Process movements for ships control points group
        if self.target_position is not None:
            delta = self.target_position - self.position
            self.position = self.target_position
            self.target_position = None

            # Move the linked unit groups
            for ground_object in self.ground_objects:
                if isinstance(ground_object, GenericCarrierGroundObject):
                    ground_object.position.x = ground_object.position.x + delta.x
                    ground_object.position.y = ground_object.position.y + delta.y
                    for group in ground_object.groups:
                        for u in group.units:
                            u.position.x = u.position.x + delta.x
                            u.position.y = u.position.y + delta.y

    def allocated_aircraft(self, game: Game) -> AircraftAllocations:
        on_order = {}
        for unit_bought, count in self.pending_unit_deliveries.units.items():
            if isinstance(unit_bought, AircraftType):
                on_order[unit_bought] = count

        return AircraftAllocations(
            self.base.aircraft, on_order, self.aircraft_transferring(game)
        )

    def allocated_ground_units(
        self, transfers: PendingTransfers
    ) -> GroundUnitAllocations:
        on_order = {}
        for unit_bought, count in self.pending_unit_deliveries.units.items():
            if isinstance(unit_bought, GroundUnitType):
                on_order[unit_bought] = count

        transferring: dict[GroundUnitType, int] = defaultdict(int)
        for transfer in transfers:
            if transfer.destination == self:
                for unit_type, count in transfer.units.items():
                    transferring[unit_type] += count

        return GroundUnitAllocations(
            self.base.armor,
            on_order,
            transferring,
        )

    @property
    def income_per_turn(self) -> int:
        return 0

    @property
    def has_active_frontline(self) -> bool:
        return any(not c.is_friendly(self.captured) for c in self.connected_points)

    def front_is_active(self, other: ControlPoint) -> bool:
        if other not in self.connected_points:
            raise ValueError

        return self.captured != other.captured

    @property
    def deployable_front_line_units(self) -> int:
        return self.deployable_front_line_units_with(self.active_ammo_depots_count)

    def deployable_front_line_units_with(self, ammo_depot_count: int) -> int:
        return min(
            self.front_line_capacity_with(ammo_depot_count), self.base.total_armor
        )

    @classmethod
    def front_line_capacity_with(cls, ammo_depot_count: int) -> int:
        return (
            FREE_FRONTLINE_UNIT_SUPPLY
            + ammo_depot_count * AMMO_DEPOT_FRONTLINE_UNIT_CONTRIBUTION
        )

    @property
    def frontline_unit_count_limit(self) -> int:
        return self.front_line_capacity_with(self.active_ammo_depots_count)

    @property
    def all_ammo_depots(self) -> Iterator[BuildingGroundObject]:
        for tgo in self.connected_objectives:
            if not tgo.is_ammo_depot:
                continue
            assert isinstance(tgo, BuildingGroundObject)
            yield tgo

    @property
    def active_ammo_depots(self) -> Iterator[BuildingGroundObject]:
        for tgo in self.all_ammo_depots:
            if not tgo.is_dead:
                yield tgo

    @property
    def active_ammo_depots_count(self) -> int:
        """Return the number of available ammo depots"""
        return len(list(self.active_ammo_depots))

    @property
    def total_ammo_depots_count(self) -> int:
        """Return the number of ammo depots, including dead ones"""
        return len(list(self.all_ammo_depots))

    @property
<<<<<<< HEAD
    def active_fuel_depots_count(self) -> int:
        """Return the number of available fuel depots"""
        return len(
            [
                obj
                for obj in self.connected_objectives
                if obj.category == "fuel" and not obj.is_dead
            ]
        )

    @property
    def total_fuel_depots_count(self) -> int:
        """Return the number of fuel depots, including dead ones"""
        return len([obj for obj in self.connected_objectives if obj.category == "fuel"])

    @property
    def strike_targets(self) -> List[Union[MissionTarget, Unit]]:
=======
    def strike_targets(self) -> Sequence[Union[MissionTarget, Unit]]:
>>>>>>> f2608cec
        return []

    @property
    @abstractmethod
    def category(self) -> str:
        ...

    @property
    @abstractmethod
    def status(self) -> ControlPointStatus:
        ...


class Airfield(ControlPoint):
    def __init__(
        self, airport: Airport, size: int, importance: float, has_frontline: bool = True
    ) -> None:
        super().__init__(
            airport.id,
            airport.name,
            airport.position,
            airport,
            size,
            importance,
            has_frontline,
            cptype=ControlPointType.AIRBASE,
        )
        self.airport = airport
        self._runway_status = RunwayStatus()

    def can_operate(self, aircraft: AircraftType) -> bool:
        # TODO: Allow helicopters.
        # Need to implement ground spawns so the helos don't use the runway.
        # TODO: Allow harrier.
        # Needs ground spawns just like helos do, but also need to be able to
        # limit takeoff weight to ~20500 lbs or it won't be able to take off.
        return self.runway_is_operational()

    def mission_types(self, for_player: bool) -> Iterator[FlightType]:
        from gen.flights.flight import FlightType

        if not self.is_friendly(for_player):
            yield from [
                FlightType.OCA_AIRCRAFT,
                FlightType.OCA_RUNWAY,
            ]

        yield from super().mission_types(for_player)

        if self.is_friendly(for_player):
            yield from [
                FlightType.AEWC,
                FlightType.REFUELING,
                # TODO: FlightType.INTERCEPTION
                # TODO: FlightType.LOGISTICS
            ]

    @property
    def total_aircraft_parking(self) -> int:
        return len(self.airport.parking_slots)

    @property
    def heading(self) -> Heading:
        return Heading.from_degrees(self.airport.runways[0].heading)

    def runway_is_operational(self) -> bool:
        return not self.runway_status.damaged

    @property
    def runway_status(self) -> RunwayStatus:
        return self._runway_status

    def damage_runway(self) -> None:
        self.runway_status.damage()

    def active_runway(
        self, conditions: Conditions, dynamic_runways: Dict[str, RunwayData]
    ) -> RunwayData:
        assigner = RunwayAssigner(conditions)
        return assigner.get_preferred_runway(self.airport)

    @property
    def parking_slots(self) -> Iterator[ParkingSlot]:
        yield from self.airport.parking_slots

    @property
    def can_deploy_ground_units(self) -> bool:
        return True

    @property
    def income_per_turn(self) -> int:
        return 20

    @property
    def category(self) -> str:
        return "airfield"

    @property
    def status(self) -> ControlPointStatus:
        runway_staus = self.runway_status
        if runway_staus.needs_repair:
            return ControlPointStatus.Destroyed
        elif runway_staus.damaged:
            return ControlPointStatus.Damaged
        return ControlPointStatus.Functional


class NavalControlPoint(ControlPoint, ABC):
    @property
    def is_fleet(self) -> bool:
        return True

    def mission_types(self, for_player: bool) -> Iterator[FlightType]:
        from gen.flights.flight import FlightType

        if self.is_friendly(for_player):
            yield from [
                # TODO: FlightType.INTERCEPTION
                # TODO: Buddy tanking for the A-4?
                # TODO: Rescue chopper?
                # TODO: Inter-ship logistics?
            ]
        else:
            yield FlightType.ANTISHIP
        yield from super().mission_types(for_player)

    @property
    def heading(self) -> Heading:
        return Heading.from_degrees(0)  # TODO compute heading

    def find_main_tgo(self) -> GenericCarrierGroundObject:
        for g in self.ground_objects:
            if isinstance(g, GenericCarrierGroundObject) and g.dcs_identifier in [
                "CARRIER",
                "LHA",
            ]:
                return g
        raise RuntimeError(f"Found no carrier/LHA group for {self.name}")

    def runway_is_operational(self) -> bool:
        # Necessary because it's possible for the carrier itself to have sunk
        # while its escorts are still alive.
        for group in self.find_main_tgo().groups:
            for u in group.units:
                if db.unit_type_from_name(u.type) in [
                    Stennis,
                    LHA_Tarawa,
                    KUZNECOW,
                    Type_071,
                ]:
                    return True
        return False

    def active_runway(
        self, conditions: Conditions, dynamic_runways: Dict[str, RunwayData]
    ) -> RunwayData:
        # TODO: Assign TACAN and ICLS earlier so we don't need this.
        fallback = RunwayData(
            self.full_name, runway_heading=Heading.from_degrees(0), runway_name=""
        )
        return dynamic_runways.get(self.name, fallback)

    @property
    def runway_status(self) -> RunwayStatus:
        return RunwayStatus(damaged=not self.runway_is_operational())

    @property
    def runway_can_be_repaired(self) -> bool:
        return False

    @property
    def moveable(self) -> bool:
        return True

    @property
    def can_deploy_ground_units(self) -> bool:
        return False

    @property
    def status(self) -> ControlPointStatus:
        if not self.runway_is_operational():
            return ControlPointStatus.Destroyed
        if self.find_main_tgo().dead_units:
            return ControlPointStatus.Damaged
        return ControlPointStatus.Functional


class Carrier(NavalControlPoint):
    def __init__(self, name: str, at: Point, cp_id: int):
        import game.theater.conflicttheater

        super().__init__(
            cp_id,
            name,
            at,
            at,
            game.theater.conflicttheater.SIZE_SMALL,
            1,
            has_frontline=False,
            cptype=ControlPointType.AIRCRAFT_CARRIER_GROUP,
        )

    def mission_types(self, for_player: bool) -> Iterator[FlightType]:
        from gen.flights.flight import FlightType

        yield from super().mission_types(for_player)
        if self.is_friendly(for_player):
            yield from [
                FlightType.AEWC,
                FlightType.REFUELING,
            ]

    def capture(self, game: Game, for_player: bool) -> None:
        raise RuntimeError("Carriers cannot be captured")

    @property
    def is_carrier(self) -> bool:
        return True

    def can_operate(self, aircraft: AircraftType) -> bool:
        return aircraft.carrier_capable

    @property
    def total_aircraft_parking(self) -> int:
        return 90

    @property
    def category(self) -> str:
        return "cv"


class Lha(NavalControlPoint):
    def __init__(self, name: str, at: Point, cp_id: int):
        import game.theater.conflicttheater

        super().__init__(
            cp_id,
            name,
            at,
            at,
            game.theater.conflicttheater.SIZE_SMALL,
            1,
            has_frontline=False,
            cptype=ControlPointType.LHA_GROUP,
        )

    def capture(self, game: Game, for_player: bool) -> None:
        raise RuntimeError("LHAs cannot be captured")

    @property
    def is_lha(self) -> bool:
        return True

    def can_operate(self, aircraft: AircraftType) -> bool:
        return aircraft.lha_capable

    @property
    def total_aircraft_parking(self) -> int:
        return 20

    @property
    def category(self) -> str:
        return "lha"


class OffMapSpawn(ControlPoint):
    def runway_is_operational(self) -> bool:
        return True

    def __init__(self, cp_id: int, name: str, position: Point):
        from . import IMPORTANCE_MEDIUM, SIZE_REGULAR

        super().__init__(
            cp_id,
            name,
            position,
            at=position,
            size=SIZE_REGULAR,
            importance=IMPORTANCE_MEDIUM,
            has_frontline=False,
            cptype=ControlPointType.OFF_MAP,
        )

    def capture(self, game: Game, for_player: bool) -> None:
        raise RuntimeError("Off map control points cannot be captured")

    def mission_types(self, for_player: bool) -> Iterator[FlightType]:
        yield from []

    @property
    def total_aircraft_parking(self) -> int:
        return 1000

    def can_operate(self, aircraft: AircraftType) -> bool:
        return True

    @property
    def heading(self) -> Heading:
        return Heading.from_degrees(0)

    def active_runway(
        self, conditions: Conditions, dynamic_runways: Dict[str, RunwayData]
    ) -> RunwayData:
        logging.warning("TODO: Off map spawns have no runways.")
        return RunwayData(
            self.full_name, runway_heading=Heading.from_degrees(0), runway_name=""
        )

    @property
    def runway_status(self) -> RunwayStatus:
        return RunwayStatus()

    @property
    def can_deploy_ground_units(self) -> bool:
        return False

    @property
    def category(self) -> str:
        return "offmap"

    @property
    def status(self) -> ControlPointStatus:
        return ControlPointStatus.Functional


class Fob(ControlPoint):
    def __init__(self, name: str, at: Point, cp_id: int):
        import game.theater.conflicttheater

        super().__init__(
            cp_id,
            name,
            at,
            at,
            game.theater.conflicttheater.SIZE_SMALL,
            1,
            has_frontline=True,
            cptype=ControlPointType.FOB,
        )
        self.name = name

    def runway_is_operational(self) -> bool:
        return self.has_helipads

    def active_runway(
        self, conditions: Conditions, dynamic_runways: Dict[str, RunwayData]
    ) -> RunwayData:
        logging.warning("TODO: FOBs have no runways.")
        return RunwayData(
            self.full_name, runway_heading=Heading.from_degrees(0), runway_name=""
        )

    @property
    def runway_status(self) -> RunwayStatus:
        return RunwayStatus()

    def mission_types(self, for_player: bool) -> Iterator[FlightType]:
        from gen.flights.flight import FlightType

        if not self.is_friendly(for_player):
            yield FlightType.STRIKE

        yield from super().mission_types(for_player)

    @property
    def total_aircraft_parking(self) -> int:
        return len(self.helipads)

    def can_operate(self, aircraft: AircraftType) -> bool:
        print(aircraft)
        print(aircraft.helicopter)
        if aircraft.helicopter:
            return True
        else:
            return False

    @property
    def heading(self) -> Heading:
        return Heading.from_degrees(0)

    @property
    def can_deploy_ground_units(self) -> bool:
        return True

    @property
    def income_per_turn(self) -> int:
        return 10

    @property
    def category(self) -> str:
        return "fob"

    @property
    def status(self) -> ControlPointStatus:
        return ControlPointStatus.Functional<|MERGE_RESOLUTION|>--- conflicted
+++ resolved
@@ -801,7 +801,6 @@
         return len(list(self.all_ammo_depots))
 
     @property
-<<<<<<< HEAD
     def active_fuel_depots_count(self) -> int:
         """Return the number of available fuel depots"""
         return len(
@@ -818,10 +817,7 @@
         return len([obj for obj in self.connected_objectives if obj.category == "fuel"])
 
     @property
-    def strike_targets(self) -> List[Union[MissionTarget, Unit]]:
-=======
     def strike_targets(self) -> Sequence[Union[MissionTarget, Unit]]:
->>>>>>> f2608cec
         return []
 
     @property
