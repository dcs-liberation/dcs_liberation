--- conflicted
+++ resolved
@@ -2,11 +2,8 @@
 
 import itertools
 import math
-<<<<<<< HEAD
 import random
-=======
 from collections import Iterable
->>>>>>> c9b6b5d4
 from dataclasses import dataclass
 from typing import Union, Any, TypeVar
 
@@ -23,19 +20,6 @@
 INHG_TO_HPA = 33.86389
 INHG_TO_MMHG = 25.400002776728
 
-<<<<<<< HEAD
-=======
-
-def heading_sum(h: int, a: int) -> int:
-    h += a
-    return h % 360
-
-
-def opposite_heading(h: int) -> int:
-    return heading_sum(h, 180)
-
-
->>>>>>> c9b6b5d4
 @dataclass(frozen=True, order=True)
 class Distance:
     distance_in_meters: float
@@ -192,7 +176,6 @@
 
 
 @dataclass(frozen=True, order=True)
-<<<<<<< HEAD
 class Heading:
     heading_in_degrees: int
 
@@ -246,8 +229,6 @@
         return Heading.from_degrees(self.degrees - other.degrees)
 
 
-def pairwise(iterable):
-=======
 class Pressure:
     pressure_in_inches_hg: float
 
@@ -272,7 +253,6 @@
 
 
 def pairwise(iterable: Iterable[PairwiseT]) -> Iterable[tuple[PairwiseT, PairwiseT]]:
->>>>>>> c9b6b5d4
     """
     itertools recipe
     s -> (s0,s1), (s1,s2), (s2, s3), ...
