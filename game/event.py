--- conflicted
+++ resolved
@@ -89,30 +89,18 @@
         random.shuffle(suitable_unittypes)
         unittypes = suitable_unittypes[:self.TARGET_VARIETY]
         typecount = max(math.floor(self.difficulty * self.TARGET_AMOUNT_FACTOR), 1)
-
-<<<<<<< HEAD
         self.targets = {unittype: typecount for unittype in unittypes}
-        self.operation = GroundInterceptOperation(mission=self.mission,
-                                                  attacker=self.attacker,
-                                                  defender=self.defender,
-                                                  attacker_clients=clients,
-                                                  defender_clients={},
-                                                  from_cp=self.from_cp,
-                                                  position=position,
-                                                  target=self.targets,
-                                                  strikegroup=strikegroup)
-=======
+
         op = GroundInterceptOperation(attacker_name=self.attacker_name,
                                       defender_name=self.defender_name,
                                       attacker_clients=clients,
                                       defender_clients={},
                                       from_cp=self.from_cp)
         op.setup(position=position,
-                 target=targets,
+                 target=self.targets,
                  strikegroup=strikegroup)
 
         self.operation = op
->>>>>>> 51c32747
 
 
 class InterceptEvent(Event):
@@ -152,13 +140,8 @@
 
     def player_attacking(self, interceptors: db.PlaneDict, clients: db.PlaneDict):
         escort = self.to_cp.base.scramble_sweep(self.to_cp)
-<<<<<<< HEAD
-        self.transport_unit = random.choice(db.find_unittype(Transport, self.defender.name))
+        self.transport_unit = random.choice(db.find_unittype(Transport, self.defender_name))
         assert self.transport_unit is not None
-=======
-        transport_unit = random.choice(db.find_unittype(Transport, self.defender_name))
-        assert transport_unit is not None
->>>>>>> 51c32747
 
         airdefense_unit = db.find_unittype(AirDefence, self.defender_name)[0]
 
@@ -170,46 +153,16 @@
                                 to_cp=self.to_cp)
 
         op.setup(escort=escort,
-                 transport={transport_unit: 1},
+                 transport={self.transport_unit: 1},
                  airdefense={airdefense_unit: self.AIRDEFENSE_COUNT},
                  interceptors=interceptors)
 
-<<<<<<< HEAD
-        self.operation = InterceptOperation(mission=self.mission,
-                                            attacker=self.attacker,
-                                            defender=self.defender,
-                                            attacker_clients=clients,
-                                            defender_clients={},
-                                            from_cp=self.from_cp,
-                                            to_cp=self.to_cp,
-                                            escort=escort,
-                                            transport={self.transport_unit: 1},
-                                            airdefense={airdefense_unit: self.AIRDEFENSE_COUNT},
-                                            interceptors=interceptors)
+        self.operation = op
 
     def player_defending(self, escort: db.PlaneDict, clients: db.PlaneDict):
         interceptors = self.from_cp.base.scramble_interceptors_count(self.difficulty * self.ESCORT_AMOUNT_FACTOR)
-        self.transport_unit = random.choice(db.find_unittype(Transport, self.defender.name))
+        self.transport_unit = random.choice(db.find_unittype(Transport, self.defender_name))
         assert self.transport_unit is not None
-
-        self.operation = InterceptOperation(mission=self.mission,
-                                            attacker=self.attacker,
-                                            defender=self.defender,
-                                            attacker_clients={},
-                                            defender_clients=clients,
-                                            from_cp=self.from_cp,
-                                            to_cp=self.to_cp,
-                                            escort=escort,
-                                            transport={self.transport_unit: 1},
-                                            interceptors=interceptors,
-                                            airdefense={})
-=======
-        self.operation = op
-
-    def player_defending(self, escort: db.PlaneDict, clients: db.PlaneDict):
-        interceptors = self.from_cp.base.scramble_interceptors_count(self.difficulty * self.ESCORT_AMOUNT_FACTOR)
-        transport_unit = random.choice(db.find_unittype(Transport, self.defender_name))
-        assert transport_unit is not None
 
         op = InterceptOperation(attacker_name=self.attacker_name,
                                 defender_name=self.defender_name,
@@ -219,12 +172,11 @@
                                 to_cp=self.to_cp)
 
         op.setup(escort=escort,
-                 transport={transport_unit: 1},
+                 transport={self.transport_unit: 1},
                  interceptors=interceptors,
                  airdefense={})
 
         self.operation = op
->>>>>>> 51c32747
 
 
 class CaptureEvent(Event):
