--- conflicted
+++ resolved
@@ -13,11 +13,8 @@
     from game.navmesh import NavMesh
     from game.sim.combat import FrozenCombat
     from game.theater import ControlPoint, FrontLine, TheaterGroundObject
-<<<<<<< HEAD
     from game.threatzones import ThreatZones
-=======
     from game.theater.iadsnetwork.iadsnetwork import IadsNetworkNode
->>>>>>> cc4237d0
 
 
 @dataclass
