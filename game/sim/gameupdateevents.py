--- conflicted
+++ resolved
@@ -32,12 +32,8 @@
     updated_front_lines: set[FrontLine] = field(default_factory=set)
     deleted_front_lines: set[UUID] = field(default_factory=set)
     updated_tgos: set[UUID] = field(default_factory=set)
-<<<<<<< HEAD
-    updated_control_points: set[UUID] = field(default_factory=set)
+    updated_control_points: set[ControlPoint] = field(default_factory=set)
     updated_supply_routes: bool = False
-=======
-    updated_control_points: set[ControlPoint] = field(default_factory=set)
->>>>>>> 61488627
     reset_on_map_center: LatLng | None = None
     game_unloaded: bool = False
     new_turn: bool = False
@@ -123,15 +119,11 @@
         return self
 
     def update_control_point(self, control_point: ControlPoint) -> GameUpdateEvents:
-<<<<<<< HEAD
-        self.updated_control_points.add(control_point.id)
+        self.updated_control_points.add(control_point)
         return self.update_supply_routes()
 
     def update_supply_routes(self) -> GameUpdateEvents:
         self.updated_supply_routes = True
-=======
-        self.updated_control_points.add(control_point)
->>>>>>> 61488627
         return self
 
     def game_loaded(self, game: Game | None) -> GameUpdateEvents:
