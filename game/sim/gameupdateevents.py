--- conflicted
+++ resolved
@@ -33,13 +33,9 @@
     updated_front_lines: set[FrontLine] = field(default_factory=set)
     deleted_front_lines: set[UUID] = field(default_factory=set)
     updated_tgos: set[UUID] = field(default_factory=set)
-<<<<<<< HEAD
-    updated_control_points: set[UUID] = field(default_factory=set)
+    updated_control_points: set[ControlPoint] = field(default_factory=set)
     updated_iads: set[IadsNetworkNode] = field(default_factory=set)
     deleted_iads_connections: set[UUID] = field(default_factory=set)
-=======
-    updated_control_points: set[ControlPoint] = field(default_factory=set)
->>>>>>> 61488627
     reset_on_map_center: LatLng | None = None
     game_unloaded: bool = False
     new_turn: bool = False
