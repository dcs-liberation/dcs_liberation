--- conflicted
+++ resolved
@@ -31,13 +31,8 @@
     deselected_flight: bool = False
     updated_front_lines: set[FrontLine] = field(default_factory=set)
     deleted_front_lines: set[UUID] = field(default_factory=set)
-<<<<<<< HEAD
     updated_tgos: set[TheaterGroundObject] = field(default_factory=set)
-    updated_control_points: set[UUID] = field(default_factory=set)
-=======
-    updated_tgos: set[UUID] = field(default_factory=set)
     updated_control_points: set[ControlPoint] = field(default_factory=set)
->>>>>>> 61488627
     reset_on_map_center: LatLng | None = None
     game_unloaded: bool = False
     new_turn: bool = False
