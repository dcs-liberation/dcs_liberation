import itertools
import random
from datetime import datetime, timedelta
from typing import Any

from dcs import Mission
from dcs.action import AITaskPush, ActivateGroup
from dcs.condition import CoalitionHasAirdrome, TimeAfter
from dcs.planes import AJS37
from dcs.task import StartCommand
from dcs.triggers import Event, TriggerOnce, TriggerRule
from dcs.unitgroup import FlyingGroup

from game.ato import Flight, FlightWaypoint
from game.ato.flightstate import InFlight, WaitingForStart
from game.ato.flightwaypointtype import FlightWaypointType
from game.ato.starttype import StartType
from game.missiongenerator.airsupport import AirSupport
from game.settings import Settings
from game.theater import ControlPointType
from game.utils import meters, pairwise
from .baiingress import BaiIngressBuilder
from .cargostop import CargoStopBuilder
from .casingress import CasIngressBuilder
from .deadingress import DeadIngressBuilder
from .default import DefaultWaypointBuilder
from .holdpoint import HoldPointBuilder
from .joinpoint import JoinPointBuilder
from .landingpoint import LandingPointBuilder
from .ocaaircraftingress import OcaAircraftIngressBuilder
from .ocarunwayingress import OcaRunwayIngressBuilder
from .pydcswaypointbuilder import PydcsWaypointBuilder, TARGET_WAYPOINTS
from .racetrack import RaceTrackBuilder
from .racetrackend import RaceTrackEndBuilder
from .seadingress import SeadIngressBuilder
from .strikeingress import StrikeIngressBuilder
from .sweepingress import SweepIngressBuilder


class WaypointGenerator:
    def __init__(
        self,
        flight: Flight,
        group: FlyingGroup[Any],
        mission: Mission,
        turn_start_time: datetime,
        time: datetime,
        settings: Settings,
        air_support: AirSupport,
    ) -> None:
        self.flight = flight
        self.group = group
        self.mission = mission
        self.elapsed_mission_time = time - turn_start_time
        self.time = time
        self.settings = settings
        self.air_support = air_support

    def create_waypoints(self) -> tuple[timedelta, list[FlightWaypoint]]:
        for waypoint in self.flight.points:
            waypoint.tot = None

        waypoints = self.flight.flight_plan.waypoints
        mission_start_time = self.set_takeoff_time(waypoints[0])

        filtered_points: list[FlightWaypoint] = []
        for point in self.flight.points:
            if point.only_for_player and not self.flight.client_count:
                continue
            if isinstance(self.flight.state, InFlight):
                if point == self.flight.state.current_waypoint:
                    # We don't need to build this waypoint because pydcs did that for
                    # us, but we do need to configure the tasks for it so that mid-
                    # mission aircraft starting at a waypoint with tasks behave
                    # correctly.
                    self.builder_for_waypoint(point).add_tasks(self.group.points[0])
                if point not in self.flight.state.passed_waypoints:
                    filtered_points.append(point)
        # Only add 1 target waypoint for Viggens.  This only affects player flights, the
        # Viggen can't have more than 9 waypoints which leaves us with two target point
        # under the current flight plans.
        # TODO: Make this smarter. It currently targets a random unit in the group.
        # This could be updated to make it pick the "best" two targets in the group.
        if self.flight.unit_type.dcs_unit_type is AJS37 and self.flight.client_count:
            viggen_target_points = [
                (idx, point)
                for idx, point in enumerate(filtered_points)
                if point.waypoint_type in TARGET_WAYPOINTS
            ]
            if viggen_target_points:
                keep_target = viggen_target_points[
                    random.randint(0, len(viggen_target_points) - 1)
                ]
                filtered_points = [
                    point
                    for idx, point in enumerate(filtered_points)
                    if (
                        point.waypoint_type not in TARGET_WAYPOINTS
                        or idx == keep_target[0]
                    )
                ]

        for idx, point in enumerate(filtered_points):
            self.builder_for_waypoint(point).build()

        # Set here rather than when the FlightData is created so they waypoints
        # have their TOTs and fuel minimums set. Once we're more confident in our fuel
        # estimation ability the minimum fuel amounts will be calculated during flight
        # plan construction, but for now it's only used by the kneeboard so is generated
        # late.
        self._estimate_min_fuel_for(waypoints)
        return mission_start_time, waypoints

    def builder_for_waypoint(self, waypoint: FlightWaypoint) -> PydcsWaypointBuilder:
        builders = {
            FlightWaypointType.DROP_OFF: CargoStopBuilder,
            FlightWaypointType.INGRESS_BAI: BaiIngressBuilder,
            FlightWaypointType.INGRESS_CAS: CasIngressBuilder,
            FlightWaypointType.INGRESS_DEAD: DeadIngressBuilder,
            FlightWaypointType.INGRESS_OCA_AIRCRAFT: OcaAircraftIngressBuilder,
            FlightWaypointType.INGRESS_OCA_RUNWAY: OcaRunwayIngressBuilder,
            FlightWaypointType.INGRESS_SEAD: SeadIngressBuilder,
            FlightWaypointType.INGRESS_STRIKE: StrikeIngressBuilder,
            FlightWaypointType.INGRESS_SWEEP: SweepIngressBuilder,
            FlightWaypointType.JOIN: JoinPointBuilder,
            FlightWaypointType.LANDING_POINT: LandingPointBuilder,
            FlightWaypointType.LOITER: HoldPointBuilder,
            FlightWaypointType.PATROL: RaceTrackEndBuilder,
            FlightWaypointType.PATROL_TRACK: RaceTrackBuilder,
            FlightWaypointType.PICKUP: CargoStopBuilder,
        }
        builder = builders.get(waypoint.waypoint_type, DefaultWaypointBuilder)
        return builder(
            waypoint,
            self.group,
            self.flight,
            self.mission,
            self.elapsed_mission_time,
            self.air_support,
        )

    def _estimate_min_fuel_for(self, waypoints: list[FlightWaypoint]) -> None:
        if self.flight.unit_type.fuel_consumption is None:
            return

        combat_speed_types = {
            FlightWaypointType.INGRESS_BAI,
            FlightWaypointType.INGRESS_CAS,
            FlightWaypointType.INGRESS_DEAD,
            FlightWaypointType.INGRESS_ESCORT,
            FlightWaypointType.INGRESS_OCA_AIRCRAFT,
            FlightWaypointType.INGRESS_OCA_RUNWAY,
            FlightWaypointType.INGRESS_SEAD,
            FlightWaypointType.INGRESS_STRIKE,
            FlightWaypointType.INGRESS_SWEEP,
            FlightWaypointType.SPLIT,
        } | set(TARGET_WAYPOINTS)

        consumption = self.flight.unit_type.fuel_consumption
        min_fuel: float = consumption.min_safe

        # The flight plan (in reverse) up to and including the arrival point.
        main_flight_plan = reversed(waypoints)
        try:
            while waypoint := next(main_flight_plan):
                if waypoint.waypoint_type is FlightWaypointType.LANDING_POINT:
                    waypoint.min_fuel = min_fuel
                    main_flight_plan = itertools.chain([waypoint], main_flight_plan)
                    break
        except StopIteration:
            # Some custom flight plan without a landing point. Skip it.
            return

        for b, a in pairwise(main_flight_plan):
            distance = meters(a.position.distance_to_point(b.position))
            if a.waypoint_type is FlightWaypointType.TAKEOFF:
                ppm = consumption.climb
            elif b.waypoint_type in combat_speed_types:
                ppm = consumption.combat
            else:
                ppm = consumption.cruise
            min_fuel += distance.nautical_miles * ppm
            a.min_fuel = min_fuel

    def set_takeoff_time(self, waypoint: FlightWaypoint) -> timedelta:
        if isinstance(self.flight.state, WaitingForStart):
            delay = self.flight.state.time_remaining(self.time)
        else:
            delay = timedelta()

        if self.should_delay_flight():
            if self.should_activate_late():
                # Late activation causes the aircraft to not be spawned
                # until triggered.
<<<<<<< HEAD
                self.set_activation_time(start_time)
            elif self.flight.get_start_type is StartType.COLD:
=======
                self.set_activation_time(delay)
            elif self.flight.start_type is StartType.COLD:
>>>>>>> fed188a5
                # Setting the start time causes the AI to wait until the
                # specified time to begin their startup sequence.
                self.set_startup_time(delay)

        # And setting *our* waypoint TOT causes the takeoff time to show up in
        # the player's kneeboard.
        waypoint.tot = self.flight.flight_plan.takeoff_time()
        return delay

    def set_activation_time(self, delay: timedelta) -> None:
        # Note: Late activation causes the waypoint TOTs to look *weird* in the
        # mission editor. Waypoint times will be relative to the group
        # activation time rather than in absolute local time. A flight delayed
        # until 09:10 when the overall mission start time is 09:00, with a join
        # time of 09:30 will show the join time as 00:30, not 09:30.
        self.group.late_activation = True

        activation_trigger = TriggerOnce(
            Event.NoEvent, f"FlightLateActivationTrigger{self.group.id}"
        )
        activation_trigger.add_condition(TimeAfter(seconds=int(delay.total_seconds())))

        self.prevent_spawn_at_hostile_airbase(activation_trigger)
        activation_trigger.add_action(ActivateGroup(self.group.id))
        self.mission.triggerrules.triggers.append(activation_trigger)

    def prevent_spawn_at_hostile_airbase(self, trigger: TriggerRule) -> None:
        # Prevent delayed flights from spawning at airbases if they were
        # captured before they've spawned.
        if self.flight.from_cp.cptype != ControlPointType.AIRBASE:
            return

        trigger.add_condition(
            CoalitionHasAirdrome(
                self.flight.squadron.coalition.coalition_id, self.flight.from_cp.id
            )
        )

    def set_startup_time(self, delay: timedelta) -> None:
        # Uncontrolled causes the AI unit to spawn, but not begin startup.
        self.group.uncontrolled = True

        activation_trigger = TriggerOnce(
            Event.NoEvent, f"FlightStartTrigger{self.group.id}"
        )
        activation_trigger.add_condition(TimeAfter(seconds=int(delay.total_seconds())))

        self.prevent_spawn_at_hostile_airbase(activation_trigger)
        self.group.add_trigger_action(StartCommand())
        activation_trigger.add_action(AITaskPush(self.group.id, len(self.group.tasks)))
        self.mission.triggerrules.triggers.append(activation_trigger)

    def should_delay_flight(self) -> bool:
        if not isinstance(self.flight.state, WaitingForStart):
            return False

        if not self.flight.client_count:
            return True

        if self.flight.state.time_remaining(self.time) < timedelta(minutes=10):
            # Don't bother delaying client flights with short start delays. Much more
            # than ten minutes starts to eat into fuel a bit more (especially for
            # something fuel limited like a Harrier).
            return False

        return not self.settings.never_delay_player_flights

    def should_activate_late(self) -> bool:
        if self.flight.get_start_type is StartType.COLD:
            # Avoid spawning aircraft in the air or on the runway until it's
            # time for their mission. Also avoid burning through gas spawning
            # hot aircraft hours before their takeoff time.
            return True

        if self.flight.from_cp.is_fleet:
            # Carrier spawns will crowd the carrier deck, especially without
            # super carrier.
            # TODO: Is there enough parking on the supercarrier?
            return True

        return False<|MERGE_RESOLUTION|>--- conflicted
+++ resolved
@@ -192,13 +192,8 @@
             if self.should_activate_late():
                 # Late activation causes the aircraft to not be spawned
                 # until triggered.
-<<<<<<< HEAD
-                self.set_activation_time(start_time)
-            elif self.flight.get_start_type is StartType.COLD:
-=======
                 self.set_activation_time(delay)
             elif self.flight.start_type is StartType.COLD:
->>>>>>> fed188a5
                 # Setting the start time causes the AI to wait until the
                 # specified time to begin their startup sequence.
                 self.set_startup_time(delay)
@@ -267,7 +262,7 @@
         return not self.settings.never_delay_player_flights
 
     def should_activate_late(self) -> bool:
-        if self.flight.get_start_type is StartType.COLD:
+        if self.flight.start_type is StartType.COLD:
             # Avoid spawning aircraft in the air or on the runway until it's
             # time for their mission. Also avoid burning through gas spawning
             # hot aircraft hours before their takeoff time.
