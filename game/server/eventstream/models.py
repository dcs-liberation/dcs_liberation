--- conflicted
+++ resolved
@@ -10,11 +10,8 @@
 from game.server.flights.models import FlightJs
 from game.server.frontlines.models import FrontLineJs
 from game.server.leaflet import LeafletPoint
-<<<<<<< HEAD
 from game.server.supplyroutes.models import SupplyRouteJs
-=======
 from game.server.mapzones.models import UnculledZoneJs
->>>>>>> 61488627
 
 if TYPE_CHECKING:
     from game import Game
@@ -37,12 +34,8 @@
     updated_front_lines: list[FrontLineJs]
     deleted_front_lines: set[UUID]
     updated_tgos: set[UUID]
-<<<<<<< HEAD
-    updated_control_points: set[UUID]
+    updated_control_points: list[ControlPointJs]
     updated_supply_routes: list[SupplyRouteJs]
-=======
-    updated_control_points: list[ControlPointJs]
->>>>>>> 61488627
     reset_on_map_center: LeafletPoint | None
     game_unloaded: bool
     new_turn: bool
@@ -56,11 +49,8 @@
         # because we need to send the unload event.
         new_combats = []
         updated_combats = []
-<<<<<<< HEAD
         updated_supply_routes = []
-=======
         updated_unculled_zones = []
->>>>>>> 61488627
         if game is not None:
             new_combats = [
                 FrozenCombatJs.for_combat(c, game.theater) for c in events.new_combats
@@ -69,14 +59,11 @@
                 FrozenCombatJs.for_combat(c, game.theater)
                 for c in events.updated_combats
             ]
-<<<<<<< HEAD
             if events.updated_supply_routes:
                 updated_supply_routes = SupplyRouteJs.all_in_game(game)
             for route in updated_supply_routes:
                 route.points = []
-=======
             updated_unculled_zones = UnculledZoneJs.from_game(game)
->>>>>>> 61488627
 
         return GameUpdateEventsJs(
             updated_flight_positions={
@@ -103,15 +90,11 @@
             ],
             deleted_front_lines=events.deleted_front_lines,
             updated_tgos=events.updated_tgos,
-<<<<<<< HEAD
-            updated_control_points=events.updated_control_points,
-            updated_supply_routes=updated_supply_routes,
-=======
             updated_control_points=[
                 ControlPointJs.for_control_point(cp)
                 for cp in events.updated_control_points
             ],
->>>>>>> 61488627
+            updated_supply_routes=updated_supply_routes,
             reset_on_map_center=events.reset_on_map_center,
             game_unloaded=events.game_unloaded,
             new_turn=events.new_turn,
