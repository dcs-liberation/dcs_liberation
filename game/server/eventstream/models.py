--- conflicted
+++ resolved
@@ -34,13 +34,9 @@
     updated_front_lines: list[FrontLineJs]
     deleted_front_lines: set[UUID]
     updated_tgos: set[UUID]
-<<<<<<< HEAD
-    updated_control_points: set[UUID]
+    updated_control_points: list[ControlPointJs]
     updated_iads: list[IadsConnectionJs]
     deleted_iads: set[UUID]
-=======
-    updated_control_points: list[ControlPointJs]
->>>>>>> 61488627
     reset_on_map_center: LeafletPoint | None
     game_unloaded: bool
     new_turn: bool
@@ -54,11 +50,8 @@
         # because we need to send the unload event.
         new_combats = []
         updated_combats = []
-<<<<<<< HEAD
         updated_iads = []
-=======
         updated_unculled_zones = []
->>>>>>> 61488627
         if game is not None:
             new_combats = [
                 FrozenCombatJs.for_combat(c, game.theater) for c in events.new_combats
@@ -67,12 +60,9 @@
                 FrozenCombatJs.for_combat(c, game.theater)
                 for c in events.updated_combats
             ]
-<<<<<<< HEAD
             for node in events.updated_iads:
                 updated_iads.extend(IadsConnectionJs.connections_for_node(node))
-=======
             updated_unculled_zones = UnculledZoneJs.from_game(game)
->>>>>>> 61488627
 
         return GameUpdateEventsJs(
             updated_flight_positions={
@@ -99,16 +89,12 @@
             ],
             deleted_front_lines=events.deleted_front_lines,
             updated_tgos=events.updated_tgos,
-<<<<<<< HEAD
-            updated_control_points=events.updated_control_points,
-            updated_iads=updated_iads,
-            deleted_iads=events.deleted_iads_connections,
-=======
             updated_control_points=[
                 ControlPointJs.for_control_point(cp)
                 for cp in events.updated_control_points
             ],
->>>>>>> 61488627
+            updated_iads=updated_iads,
+            deleted_iads=events.deleted_iads_connections,
             reset_on_map_center=events.reset_on_map_center,
             game_unloaded=events.game_unloaded,
             new_turn=events.new_turn,
