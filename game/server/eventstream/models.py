from __future__ import annotations

from typing import TYPE_CHECKING
from uuid import UUID

from pydantic import BaseModel

from game.server.combat.models import FrozenCombatJs
from game.server.controlpoints.models import ControlPointJs
from game.server.flights.models import FlightJs
from game.server.frontlines.models import FrontLineJs
from game.server.iadsnetwork.models import IadsConnectionJs
from game.server.leaflet import LeafletPoint
from game.server.supplyroutes.models import SupplyRouteJs
from game.server.mapzones.models import UnculledZoneJs

if TYPE_CHECKING:
    from game import Game
    from game.sim import GameUpdateEvents


class GameUpdateEventsJs(BaseModel):
    updated_flight_positions: dict[UUID, LeafletPoint]
    new_combats: list[FrozenCombatJs]
    updated_combats: list[FrozenCombatJs]
    ended_combats: list[UUID]
    navmesh_updates: set[bool]
    updated_unculled_zones: list[UnculledZoneJs]
    threat_zones_updated: bool
    new_flights: list[FlightJs]
    updated_flights: list[FlightJs]
    deleted_flights: set[UUID]
    selected_flight: UUID | None
    deselected_flight: bool
    updated_front_lines: list[FrontLineJs]
    deleted_front_lines: set[UUID]
    updated_tgos: set[UUID]
    updated_control_points: list[ControlPointJs]
<<<<<<< HEAD
    updated_supply_routes: list[SupplyRouteJs]
=======
    updated_iads: list[IadsConnectionJs]
    deleted_iads: set[UUID]
>>>>>>> cc4237d0
    reset_on_map_center: LeafletPoint | None
    game_unloaded: bool
    new_turn: bool

    @classmethod
    def from_events(
        cls, events: GameUpdateEvents, game: Game | None
    ) -> GameUpdateEventsJs:

        # We still need to be able to send update events when there is no game loaded
        # because we need to send the unload event.
        new_combats = []
        updated_combats = []
        updated_supply_routes = []
        updated_unculled_zones = []
        updated_iads = []
        if game is not None:
            new_combats = [
                FrozenCombatJs.for_combat(c, game.theater) for c in events.new_combats
            ]
            updated_combats = [
                FrozenCombatJs.for_combat(c, game.theater)
                for c in events.updated_combats
            ]
            if events.updated_supply_routes:
                updated_supply_routes = SupplyRouteJs.all_in_game(game)
            for route in updated_supply_routes:
                route.points = []
            updated_unculled_zones = UnculledZoneJs.from_game(game)
            for node in events.updated_iads:
                updated_iads.extend(IadsConnectionJs.connections_for_node(node))

        return GameUpdateEventsJs(
            updated_flight_positions={
                f[0].id: f[1].latlng() for f in events.updated_flight_positions
            },
            new_combats=new_combats,
            updated_combats=updated_combats,
            ended_combats=[c.id for c in events.ended_combats],
            navmesh_updates=events.navmesh_updates,
            updated_unculled_zones=updated_unculled_zones,
            threat_zones_updated=events.threat_zones_updated,
            new_flights=[
                FlightJs.for_flight(f, with_waypoints=True) for f in events.new_flights
            ],
            updated_flights=[
                FlightJs.for_flight(f, with_waypoints=True)
                for f in events.updated_flights
            ],
            deleted_flights=events.deleted_flights,
            selected_flight=events.selected_flight,
            deselected_flight=events.deselected_flight,
            updated_front_lines=[
                FrontLineJs.for_front_line(f) for f in events.updated_front_lines
            ],
            deleted_front_lines=events.deleted_front_lines,
            updated_tgos=events.updated_tgos,
            updated_control_points=[
                ControlPointJs.for_control_point(cp)
                for cp in events.updated_control_points
            ],
<<<<<<< HEAD
            updated_supply_routes=updated_supply_routes,
=======
            updated_iads=updated_iads,
            deleted_iads=events.deleted_iads_connections,
>>>>>>> cc4237d0
            reset_on_map_center=events.reset_on_map_center,
            game_unloaded=events.game_unloaded,
            new_turn=events.new_turn,
        )<|MERGE_RESOLUTION|>--- conflicted
+++ resolved
@@ -36,12 +36,9 @@
     deleted_front_lines: set[UUID]
     updated_tgos: set[UUID]
     updated_control_points: list[ControlPointJs]
-<<<<<<< HEAD
     updated_supply_routes: list[SupplyRouteJs]
-=======
     updated_iads: list[IadsConnectionJs]
     deleted_iads: set[UUID]
->>>>>>> cc4237d0
     reset_on_map_center: LeafletPoint | None
     game_unloaded: bool
     new_turn: bool
@@ -103,12 +100,9 @@
                 ControlPointJs.for_control_point(cp)
                 for cp in events.updated_control_points
             ],
-<<<<<<< HEAD
             updated_supply_routes=updated_supply_routes,
-=======
             updated_iads=updated_iads,
             deleted_iads=events.deleted_iads_connections,
->>>>>>> cc4237d0
             reset_on_map_center=events.reset_on_map_center,
             game_unloaded=events.game_unloaded,
             new_turn=events.new_turn,
