--- conflicted
+++ resolved
@@ -10,11 +10,8 @@
 from game.server.flights.models import FlightJs
 from game.server.frontlines.models import FrontLineJs
 from game.server.leaflet import LeafletPoint
-<<<<<<< HEAD
 from game.server.tgos.models import TgoJs
-=======
 from game.server.mapzones.models import UnculledZoneJs
->>>>>>> 61488627
 
 if TYPE_CHECKING:
     from game import Game
@@ -36,13 +33,8 @@
     deselected_flight: bool
     updated_front_lines: list[FrontLineJs]
     deleted_front_lines: set[UUID]
-<<<<<<< HEAD
     updated_tgos: list[TgoJs]
-    updated_control_points: set[UUID]
-=======
-    updated_tgos: set[UUID]
     updated_control_points: list[ControlPointJs]
->>>>>>> 61488627
     reset_on_map_center: LeafletPoint | None
     game_unloaded: bool
     new_turn: bool
@@ -91,16 +83,11 @@
                 FrontLineJs.for_front_line(f) for f in events.updated_front_lines
             ],
             deleted_front_lines=events.deleted_front_lines,
-<<<<<<< HEAD
             updated_tgos=[TgoJs.for_tgo(tgo) for tgo in events.updated_tgos],
-            updated_control_points=events.updated_control_points,
-=======
-            updated_tgos=events.updated_tgos,
             updated_control_points=[
                 ControlPointJs.for_control_point(cp)
                 for cp in events.updated_control_points
             ],
->>>>>>> 61488627
             reset_on_map_center=events.reset_on_map_center,
             game_unloaded=events.game_unloaded,
             new_turn=events.new_turn,
