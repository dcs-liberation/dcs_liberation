from __future__ import annotations

from typing import Optional, TYPE_CHECKING

from game.utils import nautical_miles
from ..ato.package import Package
from game.theater import MissionTarget, OffMapSpawn, ControlPoint
<<<<<<< HEAD
from gen.flights.flight import Flight
from ..settings import Settings
=======
from ..ato.flight import Flight
from ..ato.starttype import StartType
>>>>>>> ce10bdea

if TYPE_CHECKING:
    from game.dcs.aircrafttype import AircraftType
    from game.squadrons.airwing import AirWing
    from gen.flights.closestairfields import ClosestAirfields
    from .missionproposals import ProposedFlight


class PackageBuilder:
    """Builds a Package for the flights it receives."""

    def __init__(
        self,
        location: MissionTarget,
        closest_airfields: ClosestAirfields,
        air_wing: AirWing,
        is_player: bool,
        package_country: str,
        start_type: StartType,
        asap: bool,
        settings: Settings,
    ) -> None:
        self.closest_airfields = closest_airfields
        self.is_player = is_player
        self.package_country = package_country
        self.package = Package(location, auto_asap=asap)
        self.air_wing = air_wing
        self.start_type = start_type
        self.settings = settings

    def plan_flight(self, plan: ProposedFlight) -> bool:
        """Allocates aircraft for the given flight and adds them to the package.

        If no suitable aircraft are available, False is returned. If the failed
        flight was critical and the rest of the mission will be scrubbed, the
        caller should return any previously planned flights to the inventory
        using release_planned_aircraft.
        """
        squadron = self.air_wing.best_squadron_for(
            self.package.target, plan.task, plan.num_aircraft, this_turn=True
        )
        if squadron is None:
            return False
        start_type = squadron.location.required_aircraft_start_type
        if start_type is None:
            start_type = self.start_type

        flight = Flight(
            self.package,
            self.package_country,
            squadron,
            plan.num_aircraft,
            plan.task,
            start_type,
            divert=self.find_divert_field(squadron.aircraft, squadron.location),
        )

        # If this is a client flight, set the start_type again to match the configured default
        # https://github.com/dcs-liberation/dcs_liberation/issues/1567
        if flight.roster is not None and flight.roster.player_count > 0:
            flight.start_type = self.settings.default_start_type_client

        self.package.add_flight(flight)
        return True

    def find_divert_field(
        self, aircraft: AircraftType, arrival: ControlPoint
    ) -> Optional[ControlPoint]:
        divert_limit = nautical_miles(150)
        for airfield in self.closest_airfields.operational_airfields_within(
            divert_limit
        ):
            if airfield.captured != self.is_player:
                continue
            if airfield == arrival:
                continue
            if not airfield.can_operate(aircraft):
                continue
            if isinstance(airfield, OffMapSpawn):
                continue
            return airfield
        return None

    def build(self) -> Package:
        """Returns the built package."""
        return self.package

    def release_planned_aircraft(self) -> None:
        """Returns any planned flights to the inventory."""
        flights = list(self.package.flights)
        for flight in flights:
            flight.return_pilots_and_aircraft()
            self.package.remove_flight(flight)<|MERGE_RESOLUTION|>--- conflicted
+++ resolved
@@ -5,13 +5,8 @@
 from game.utils import nautical_miles
 from ..ato.package import Package
 from game.theater import MissionTarget, OffMapSpawn, ControlPoint
-<<<<<<< HEAD
-from gen.flights.flight import Flight
-from ..settings import Settings
-=======
 from ..ato.flight import Flight
 from ..ato.starttype import StartType
->>>>>>> ce10bdea
 
 if TYPE_CHECKING:
     from game.dcs.aircrafttype import AircraftType
@@ -32,7 +27,6 @@
         package_country: str,
         start_type: StartType,
         asap: bool,
-        settings: Settings,
     ) -> None:
         self.closest_airfields = closest_airfields
         self.is_player = is_player
@@ -40,7 +34,6 @@
         self.package = Package(location, auto_asap=asap)
         self.air_wing = air_wing
         self.start_type = start_type
-        self.settings = settings
 
     def plan_flight(self, plan: ProposedFlight) -> bool:
         """Allocates aircraft for the given flight and adds them to the package.
@@ -68,12 +61,6 @@
             start_type,
             divert=self.find_divert_field(squadron.aircraft, squadron.location),
         )
-
-        # If this is a client flight, set the start_type again to match the configured default
-        # https://github.com/dcs-liberation/dcs_liberation/issues/1567
-        if flight.roster is not None and flight.roster.player_count > 0:
-            flight.start_type = self.settings.default_start_type_client
-
         self.package.add_flight(flight)
         return True
 
