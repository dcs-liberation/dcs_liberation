import itertools
import logging
import math
from collections import Iterator
from datetime import date, datetime, timedelta
from enum import Enum
from typing import Any, List, Type, Union, cast

<<<<<<< HEAD
from dcs.action import Coalition
from dcs.countries import Switzerland, UnitedNationsPeacekeepers, USAFAggressors
=======
>>>>>>> f2608cec
from dcs.mapping import Point
from dcs.task import CAP, CAS, PinpointStrike
from dcs.vehicles import AirDefence
from faker import Faker

from game.inventory import GlobalAircraftInventory
from game.models.game_stats import GameStats
from game.plugins import LuaPluginManager
from gen import naming
from gen.ato import AirTaskingOrder
from gen.conflictgen import Conflict
from gen.flights.closestairfields import ObjectiveDistanceCache
from gen.flights.flight import FlightType
from gen.ground_forces.ai_ground_planner import GroundPlanner
from . import persistency
from .coalition import Coalition
from .debriefing import Debriefing
from .event.event import Event
from .event.frontlineattack import FrontlineAttackEvent
from .factions.faction import Faction
from .infos.information import Information
from .navmesh import NavMesh
from .procurement import AircraftProcurementRequest
from .profiling import logged_duration
from .settings import Settings
from .squadrons import AirWing
from .theater import ConflictTheater, ControlPoint
from .theater.bullseye import Bullseye
from .theater.transitnetwork import TransitNetwork, TransitNetworkBuilder
from .threatzones import ThreatZones
from .unitmap import UnitMap
from .weather import Conditions, TimeOfDay

COMMISION_UNIT_VARIETY = 4
COMMISION_LIMITS_SCALE = 1.5
COMMISION_LIMITS_FACTORS = {
    PinpointStrike: 10,
    CAS: 5,
    CAP: 8,
    AirDefence: 8,
}

COMMISION_AMOUNTS_SCALE = 1.5
COMMISION_AMOUNTS_FACTORS = {
    PinpointStrike: 3,
    CAS: 1,
    CAP: 2,
    AirDefence: 0.8,
}

PLAYER_INTERCEPT_GLOBAL_PROBABILITY_BASE = 30
PLAYER_INTERCEPT_GLOBAL_PROBABILITY_LOG = 2
PLAYER_BASEATTACK_THRESHOLD = 0.4

# amount of strength player bases recover for the turn
PLAYER_BASE_STRENGTH_RECOVERY = 0.2

# amount of strength enemy bases recover for the turn
ENEMY_BASE_STRENGTH_RECOVERY = 0.05

# cost of AWACS for single operation
AWACS_BUDGET_COST = 4

# Bonus multiplier logarithm base
PLAYER_BUDGET_IMPORTANCE_LOG = 2


class TurnState(Enum):
    WIN = 0
    LOSS = 1
    CONTINUE = 2


class Game:
    def __init__(
        self,
        player_faction: Faction,
        enemy_faction: Faction,
        theater: ConflictTheater,
        start_date: datetime,
        settings: Settings,
        player_budget: float,
        enemy_budget: float,
    ) -> None:
        self.settings = settings
        self.events: List[Event] = []
        self.theater = theater
        # pass_turn() will be called when initialization is complete which will
        # increment this to turn 0 before it reaches the player.
        self.turn = -1
        # NB: This is the *start* date. It is never updated.
        self.date = date(start_date.year, start_date.month, start_date.day)
        self.game_stats = GameStats()
        self.notes = ""
        self.ground_planners: dict[int, GroundPlanner] = {}
        self.informations = []
        self.informations.append(Information("Game Start", "-" * 40, 0))
        # Culling Zones are for areas around points of interest that contain things we may not wish to cull.
        self.__culling_zones: List[Point] = []
        self.__destroyed_units: list[dict[str, Union[float, str]]] = []
        self.savepath = ""
        self.current_unit_id = 0
        self.current_group_id = 0
        self.name_generator = naming.namegen

        self.conditions = self.generate_conditions()

        self.sanitize_sides(player_faction, enemy_faction)
        self.blue = Coalition(self, player_faction, player_budget, player=True)
        self.red = Coalition(self, enemy_faction, enemy_budget, player=False)
        self.blue.set_opponent(self.red)
        self.red.set_opponent(self.blue)

        self.aircraft_inventory = GlobalAircraftInventory(self.theater.controlpoints)

        self.on_load(game_still_initializing=True)

    def __setstate__(self, state: dict[str, Any]) -> None:
        self.__dict__.update(state)
        # Regenerate any state that was not persisted.
        self.on_load()

    @property
    def coalitions(self) -> Iterator[Coalition]:
        yield self.blue
        yield self.red

    def ato_for(self, player: bool) -> AirTaskingOrder:
        return self.coalition_for(player).ato

    def transit_network_for(self, player: bool) -> TransitNetwork:
        return self.coalition_for(player).transit_network

    def generate_conditions(self) -> Conditions:
        return Conditions.generate(
            self.theater, self.current_day, self.current_turn_time_of_day, self.settings
        )

    @staticmethod
    def sanitize_sides(player_faction: Faction, enemy_faction: Faction) -> None:
        """
        Make sure the opposing factions are using different countries
        :return:
        """
        if player_faction.country == enemy_faction.country:
            if player_faction.country == "USA":
                enemy_faction.country = "USAF Aggressors"
            elif player_faction.country == "Russia":
                enemy_faction.country = "USSR"
            else:
                enemy_faction.country = "Russia"

    def faction_for(self, player: bool) -> Faction:
        return self.coalition_for(player).faction

    def faker_for(self, player: bool) -> Faker:
        return self.coalition_for(player).faker

    def air_wing_for(self, player: bool) -> AirWing:
        return self.coalition_for(player).air_wing

    def country_for(self, player: bool) -> str:
        return self.coalition_for(player).country_name

    def bullseye_for(self, player: bool) -> Bullseye:
        return self.coalition_for(player).bullseye

    def _generate_player_event(
        self, event_class: Type[Event], player_cp: ControlPoint, enemy_cp: ControlPoint
    ) -> None:
        self.events.append(
            event_class(
                self,
                player_cp,
                enemy_cp,
                enemy_cp.position,
                self.blue.faction.name,
                self.red.faction.name,
            )
        )

<<<<<<< HEAD
    @property
    def neutral_country(self):
        """Return the best fitting country that can be used as neutral faction in the generated mission"""
        countries_in_use = [self.player_country, self.enemy_country]
        if UnitedNationsPeacekeepers not in countries_in_use:
            return UnitedNationsPeacekeepers
        elif Switzerland.name not in countries_in_use:
            return Switzerland
        else:
            return USAFAggressors

    def _generate_events(self):
=======
    def _generate_events(self) -> None:
>>>>>>> f2608cec
        for front_line in self.theater.conflicts():
            self._generate_player_event(
                FrontlineAttackEvent,
                front_line.blue_cp,
                front_line.red_cp,
            )

    def coalition_for(self, player: bool) -> Coalition:
        if player:
            return self.blue
        return self.red

    def adjust_budget(self, amount: float, player: bool) -> None:
        self.coalition_for(player).adjust_budget(amount)

    @staticmethod
    def initiate_event(event: Event) -> UnitMap:
        # assert event in self.events
        logging.info("Generating {} (regular)".format(event))
        return event.generate()

    def finish_event(self, event: Event, debriefing: Debriefing) -> None:
        logging.info("Finishing event {}".format(event))
        event.commit(debriefing)

        if event in self.events:
            self.events.remove(event)
        else:
            logging.info("finish_event: event not in the events!")

    def on_load(self, game_still_initializing: bool = False) -> None:
        if not hasattr(self, "name_generator"):
            self.name_generator = naming.namegen
        # Hack: Replace the global name generator state with the state from the save
        # game.
        #
        # We need to persist this state so that names generated after game load don't
        # conflict with those generated before exit.
        naming.namegen = self.name_generator
        LuaPluginManager.load_settings(self.settings)
        ObjectiveDistanceCache.set_theater(self.theater)
        self.compute_conflicts_position()
        if not game_still_initializing:
            self.compute_threat_zones()

    def finish_turn(self, skipped: bool = False) -> None:
        """Finalizes the current turn and advances to the next turn.

        This handles the turn-end portion of passing a turn. Initialization of the next
        turn is handled by `initialize_turn`. These are separate processes because while
        turns may be initialized more than once under some circumstances (see the
        documentation for `initialize_turn`), `finish_turn` performs the work that
        should be guaranteed to happen only once per turn:

        * Turn counter increment.
        * Delivering units ordered the previous turn.
        * Transfer progress.
        * Squadron replenishment.
        * Income distribution.
        * Base strength (front line position) adjustment.
        * Weather/time-of-day generation.

        Some actions (like transit network assembly) will happen both here and in
        `initialize_turn`. We need the network to be up to date so we can account for
        base captures when processing the transfers that occurred last turn, but we also
        need it to be up to date in the case of a re-initialization in `initialize_turn`
        (such as to account for a cheat base capture) so that orders are only placed
        where a supply route exists to the destination. This is a relatively cheap
        operation so duplicating the effort is not a problem.

        Args:
            skipped: True if the turn was skipped.
        """
        self.informations.append(
            Information("End of turn #" + str(self.turn), "-" * 40, 0)
        )
        self.turn += 1

        # The coalition-specific turn finalization *must* happen before unit deliveries,
        # since the coalition-specific finalization handles transit network updates and
        # transfer processing. If in the other order, units may be delivered to captured
        # bases, and freshly delivered units will spawn one leg through their journey.
        self.blue.end_turn()
        self.red.end_turn()

        for control_point in self.theater.controlpoints:
            control_point.process_turn(self)

        if not skipped:
            for cp in self.theater.player_points():
                cp.base.affect_strength(+PLAYER_BASE_STRENGTH_RECOVERY)
        elif self.turn > 1:
            for cp in self.theater.player_points():
                if not cp.is_carrier and not cp.is_lha:
                    cp.base.affect_strength(-PLAYER_BASE_STRENGTH_RECOVERY)

        self.conditions = self.generate_conditions()

    def begin_turn_0(self) -> None:
        """Initialization for the first turn of the game."""
        self.turn = 0
        self.blue.preinit_turn_0()
        self.red.preinit_turn_0()
        self.initialize_turn()

    def pass_turn(self, no_action: bool = False) -> None:
        """Ends the current turn and initializes the new turn.

        Called both when skipping a turn or by ending the turn as the result of combat.

        Args:
            no_action: True if the turn was skipped.
        """
        logging.info("Pass turn")
        with logged_duration("Turn finalization"):
            self.finish_turn(no_action)
        with logged_duration("Turn initialization"):
            self.initialize_turn()

        # Autosave progress
        persistency.autosave(self)

    def check_win_loss(self) -> TurnState:
        player_airbases = {
            cp for cp in self.theater.player_points() if cp.runway_is_operational()
        }
        if not player_airbases:
            return TurnState.LOSS

        enemy_airbases = {
            cp for cp in self.theater.enemy_points() if cp.runway_is_operational()
        }
        if not enemy_airbases:
            return TurnState.WIN

        return TurnState.CONTINUE

    def set_bullseye(self) -> None:
        player_cp, enemy_cp = self.theater.closest_opposing_control_points()
        self.blue.bullseye = Bullseye(enemy_cp.position)
        self.red.bullseye = Bullseye(player_cp.position)

    def initialize_turn(self, for_red: bool = True, for_blue: bool = True) -> None:
        """Performs turn initialization for the specified players.

        Turn initialization performs all of the beginning-of-turn actions. *End-of-turn*
        processing happens in `pass_turn` (despite the name, it's called both for
        skipping the turn and ending the turn after combat).

        Special care needs to be taken here because initialization can occur more than
        once per turn. A number of events can require re-initializing a turn:

        * Cheat capture. Bases changing hands invalidates many missions in both ATOs,
          purchase orders, threat zones, transit networks, etc. Practically speaking,
          after a base capture the turn needs to be treated as fully new. The game might
          even be over after a capture.
        * Cheat front line position. CAS missions are no longer in the correct location,
          and the ground planner may also need changes.
        * Selling/buying units at TGOs. Selling a TGO might leave missions in the ATO
          with invalid targets. Buying a new SAM (or even replacing some units in a SAM)
          potentially changes the threat zone and may alter mission priorities and
          flight planning.

        Most of the work is delegated to initialize_turn_for, which handles the
        coalition-specific turn initialization. In some cases only one coalition will be
        (re-) initialized. This is the case when buying or selling TGO units, since we
        don't want to force the player to redo all their planning just because they
        repaired a SAM, but should replan opfor when that happens. On the other hand,
        base captures are significant enough (and likely enough to be the first thing
        the player does in a turn) that we replan blue as well. Front lines are less
        impactful but also likely to be early, so they also cause a blue replan.

        Args:
            for_red: True if opfor should be re-initialized.
            for_blue: True if the player coalition should be re-initialized.
        """
        self.events = []
        self._generate_events()
        self.set_bullseye()

        # Update statistics
        self.game_stats.update(self)

        # Check for win or loss condition
        turn_state = self.check_win_loss()
        if turn_state in (TurnState.LOSS, TurnState.WIN):
            return self.process_win_loss(turn_state)

        # Plan flights & combat for next turn
        with logged_duration("Computing conflict positions"):
            self.compute_conflicts_position()
        with logged_duration("Threat zone computation"):
            self.compute_threat_zones()

        # Plan Coalition specific turn
        if for_blue:
            self.initialize_turn_for(player=True)
        if for_red:
            self.initialize_turn_for(player=False)

        # Plan GroundWar
        self.ground_planners = {}
        for cp in self.theater.controlpoints:
            if cp.has_frontline:
                gplanner = GroundPlanner(cp, self)
                gplanner.plan_groundwar()
                self.ground_planners[cp.id] = gplanner

    def initialize_turn_for(self, player: bool) -> None:
        self.aircraft_inventory.reset(player)
        for cp in self.theater.control_points_for(player):
            self.aircraft_inventory.set_from_control_point(cp)
        self.coalition_for(player).initialize_turn()

    def message(self, text: str) -> None:
        self.informations.append(Information(text, turn=self.turn))

    @property
    def current_turn_time_of_day(self) -> TimeOfDay:
        return list(TimeOfDay)[self.turn % 4]

    @property
    def current_day(self) -> date:
        return self.date + timedelta(days=self.turn // 4)

    def next_unit_id(self) -> int:
        """
        Next unit id for pre-generated units
        """
        self.current_unit_id += 1
        return self.current_unit_id

    def next_group_id(self) -> int:
        """
        Next unit id for pre-generated units
        """
        self.current_group_id += 1
        return self.current_group_id

    def compute_transit_network_for(self, player: bool) -> TransitNetwork:
        return TransitNetworkBuilder(self.theater, player).build()

    def compute_threat_zones(self) -> None:
        self.blue.compute_threat_zones()
        self.red.compute_threat_zones()
        self.blue.compute_nav_meshes()
        self.red.compute_nav_meshes()

    def threat_zone_for(self, player: bool) -> ThreatZones:
        return self.coalition_for(player).threat_zone

    def navmesh_for(self, player: bool) -> NavMesh:
        return self.coalition_for(player).nav_mesh

    def compute_conflicts_position(self) -> None:
        """
        Compute the current conflict center position(s), mainly used for culling calculation
        :return: List of points of interests
        """
        zones = []

        # By default, use the existing frontline conflict position
        for front_line in self.theater.conflicts():
            position = Conflict.frontline_position(front_line, self.theater)
            zones.append(position[0])
            zones.append(front_line.blue_cp.position)
            zones.append(front_line.red_cp.position)

        for cp in self.theater.controlpoints:
            # If do_not_cull_carrier is enabled, add carriers as culling point
            if self.settings.perf_do_not_cull_carrier:
                if cp.is_carrier or cp.is_lha:
                    zones.append(cp.position)

        # If there is no conflict take the center point between the two nearest opposing bases
        if len(zones) == 0:
            cpoint = None
            min_distance = math.inf
            for cp in self.theater.player_points():
                for cp2 in self.theater.enemy_points():
                    d = cp.position.distance_to_point(cp2.position)
                    if d < min_distance:
                        min_distance = d
                        cpoint = Point(
                            (cp.position.x + cp2.position.x) / 2,
                            (cp.position.y + cp2.position.y) / 2,
                        )
                        zones.append(cp.position)
                        zones.append(cp2.position)
                        break
                if cpoint is not None:
                    break
            if cpoint is not None:
                zones.append(cpoint)

        packages = itertools.chain(self.blue.ato.packages, self.red.ato.packages)
        for package in packages:
            if package.primary_task is FlightType.BARCAP:
                # BARCAPs will be planned at most locations on smaller theaters,
                # rendering culling fairly useless. BARCAP packages don't really
                # need the ground detail since they're defensive. SAMs nearby
                # are only interesting if there are enemies in the area, and if
                # there are they won't be culled because of the enemy's mission.
                continue
            zones.append(package.target.position)

        # Else 0,0, since we need a default value
        # (in this case this means the whole map is owned by the same player, so it is not an issue)
        if len(zones) == 0:
            zones.append(Point(0, 0))

        self.__culling_zones = zones

    def add_destroyed_units(self, data: dict[str, Union[float, str]]) -> None:
        pos = Point(cast(float, data["x"]), cast(float, data["z"]))
        if self.theater.is_on_land(pos):
            self.__destroyed_units.append(data)

    def get_destroyed_units(self) -> list[dict[str, Union[float, str]]]:
        return self.__destroyed_units

    def position_culled(self, pos: Point) -> bool:
        """
        Check if unit can be generated at given position depending on culling performance settings
        :param pos: Position you are tryng to spawn stuff at
        :return: True if units can not be added at given position
        """
        if not self.settings.perf_culling:
            return False
        for z in self.__culling_zones:
            if z.distance_to_point(pos) < self.settings.perf_culling_distance * 1000:
                return False
        return True

    def get_culling_zones(self) -> list[Point]:
        """
        Check culling points
        :return: List of culling zones
        """
        return self.__culling_zones

    def process_win_loss(self, turn_state: TurnState) -> None:
        if turn_state is TurnState.WIN:
            self.message(
                "Congratulations, you are victorious! Start a new campaign to continue."
            )
        elif turn_state is TurnState.LOSS:
            self.message("Game Over, you lose. Start a new campaign to continue.")<|MERGE_RESOLUTION|>--- conflicted
+++ resolved
@@ -6,11 +6,8 @@
 from enum import Enum
 from typing import Any, List, Type, Union, cast
 
-<<<<<<< HEAD
 from dcs.action import Coalition
 from dcs.countries import Switzerland, UnitedNationsPeacekeepers, USAFAggressors
-=======
->>>>>>> f2608cec
 from dcs.mapping import Point
 from dcs.task import CAP, CAS, PinpointStrike
 from dcs.vehicles import AirDefence
@@ -192,7 +189,6 @@
             )
         )
 
-<<<<<<< HEAD
     @property
     def neutral_country(self):
         """Return the best fitting country that can be used as neutral faction in the generated mission"""
@@ -204,10 +200,7 @@
         else:
             return USAFAggressors
 
-    def _generate_events(self):
-=======
     def _generate_events(self) -> None:
->>>>>>> f2608cec
         for front_line in self.theater.conflicts():
             self._generate_player_event(
                 FrontlineAttackEvent,
