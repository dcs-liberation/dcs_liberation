--- conflicted
+++ resolved
@@ -1,12 +1,8 @@
-<<<<<<< HEAD
-# Next
-* **[Mission Generator]** The data about generated units is injected in the mission where plugins can make good use of it. The VEAF plugin is offered as a working example
-=======
 # 2.1.4
 
 ## Fixes :
 * **[UI]** Fixed an issue that prevent generating the mission (take off button no working) on old savegames.
->>>>>>> 7dd33672
+* **[Mission Generator]** The data about generated units is injected in the mission where plugins can make good use of it. The VEAF plugin is offered as a working example
 
 # 2.1.3
 
