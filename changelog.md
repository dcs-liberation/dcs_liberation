# 2.1.4

## Fixes :
<<<<<<< HEAD
* **[UI]** Fixed an issue that prevent generating the mission (take off button no working) on old savegames.
* **[Mission Generator]** The data about generated units is injected in the mission where plugins can make good use of it. The VEAF plugin is offered as a working example

# 2.1.3
=======
* **[UI]** Fixed an issue that prevented generating the mission (take off button no working) on old savegames.
>>>>>>> e2762555

## Features/Improvements :
* **[Units/Factions]** Added A-10C_2 to USA 2005 and Bluefor modern factions
* **[UI]** Limit number of aircraft that can be bought to the number of available parking slots.
* **[Mission Generator]** Use inline loading of the JSON.lua library, and save to either %LIBERATION_EXPORT_DIR%, %TEMP%, or to the DCS working directory

## Changes :
* **[Units/Factions]** Bluefor generic factions will now use the new "Combined Joint Task Forces Blue" country in the generated mission instead of "USA"

## Fixes :
* **[UI]** Fixed icon for Viggen
* **[UI]** Added icons for some ground units
* **[Misc]** Fixed issue with Chinese characters in pydcs preventing generating the mission. (Take Off button not working) (thanks to spark135246)
* **[Misc]** Fixed an error causing with ATC frequency preventing generating the mission. (Take Off button not working) (thanks to danalbert)

# 2.1.2

## Fixes :
* **[Mission Generator]** Fix mission generation issues with radio frequencies (Thanks to contributors davidp57 and danalbert)
* **[Mission Generator]** AI should now properly plan flights for Tornados

# 2.1.1

## Features/Improvements :
* **[Other]** Added an installer option (thanks to contributor parithon)
* **[Kneeboards]** Generate mission kneeboards for player flights. Kneeboards include
  airfield/carrier information (ATC frequencies, ILS, TACAN, and runway
  assignments), assigned radio channels, waypoint lists, and AWACS/JTAC/tanker
  information. (Thanks to contributor danalbert)
* **[Radios]** Allocate separate intra-flight channels for most aircraft to reduce global
  chatter. (Thanks to contributor danalbert)
* **[Radios]** Configure radio channel presets for most aircraft. Currently supported are:
  * AJS37
  * AV-8B
  * F-14B
  * F-16C
  * F/A-18C
  * JF-17
  * M-2000C (Thanks to contributor danalbert)
* **[Base Menu]** Added possibility to repair destroyed SAM and base defenses units for the player (Click on a SAM site to fix it)
* **[Base Menu]** Added possibility to buy/sell/replace SAM units
* **[Map]** Added recon images for buildings on strike targets, click on a Strike target to get detailled informations
* **[Units/Factions]** Added F-16C to USA 1990
* **[Units/Factions]** Added MQ-9 Reaper as CAS unit for USA 2005
* **[Units/Factions]** Added Mig-21, Mig-23, SA-342L to Syria 2011
* **[Cheat Menu]** Added buttons to remove money

## Fixed issues :
* **[UI/UX]** Spelling issues (Thanks to contributor steveveepee)
* **[Campaign Generator]** LHA was placed on land in Syrian Civil War campaign
* **[Campaign Generator]** Fixed inverted configuration for Syria full map
* **[Campaign Generator]** Syria "Inherent Resolve" campaign, added Incirlik Air Base
* **[Mission Generator]** AH-1W was not used by AI to generate CAS mission by default
* **[Mission Generator]** Fixed F-16C targeting pod not being added to payload
* **[Mission Generator]** AH-64A and AH-64D payloads fix. 
* **[Units/Factions]** China will use KJ-2000 as awacs instead of A-50

# 2.1.0

## Features/Improvements :

* **[Campaign Generator]** Added Syria map
* **[Campaign Generator]** Added 5 campaigns for the Syria map
* **[Campaign Generator]** Added 2 small scale campaign for Persian Gulf map
* **[Units/Factions]** Added factions for Syria map : Syria 2011, Arab Armies 1982, 1973, 1968, 1948, Israel 1982, 1973, 1948
* **[Base Menu]** Budget is visible in recruitment menu. (Thanks to Github contributor root0fall)
* **[Misc]** Added error message in mission when the state file can not be written
* **[Units/Factions]** China, Pakistan, UAE will now use the new WingLoong drone as JTAC instead of the MQ-9 Reaper
* **[Units/Factions]** Minor changes to Syria 2011 and Turkey 2005 factions
* **[UI]** Version number is shown in about dialog

## Fixed issues :

* **[Mission Generator]** Caucasus terrain improvement on exclusions zone (added forests between Vaziani and Beslan to exclusion zones)
* **[Mission Generator]** The first unit of every base defenses group could not be controlled with Combined Arms.
* **[Mission Generator]** Reduced generated helicopter altitude for CAS missions
* **[Mission Generator]** F-16C default CAS payload was asymmetric, fixed.
* **[Mission Generator]** AH-1W couldn't be bought, and added default payloads.
* **[UI/UX]** Fixed Mi-28N missing thumbnail
* **[UI/UX]** Fixed list of flights not refreshing when changing the mission departure (T+).

# 2.0.11

## Features/Improvements :

* **[Units/Factions]** Added Mig-31, Su-30, Mi-24V, Mi-28N to Russia 2010 faction.
* **[Units/Factions]** Added F-15E to USA 2005 and USA 1990 factions.
* **[Mission Generator]** Added a parameter to choose whether the JTACs should use smoke markers or not

## Fixed issues : 

* **[Units/Factions]** Fixed big performance issue in new release UI that occurred only when running the .exe
* **[Units/Factions]** Fixed mission generation not working with Libya faction
* **[Units/Factions]** Fixed OH-58D not being used by AI
* **[Units/Factions]** Typo in UK 1990 name (fixed by bwRavencl)
* **[Units/Factions]** Fixed Tanker Tacan channel not being the same as the briefing one. (Sorry)
* **[Mission Generator]** Neutral airbases services will now be disabled. (Not possible to refuel or re-arm there)
* **[Mission Generator]** AI will be configured to limit afterburner usage
* **[Mission Generator]** JTAC will not use laser codes above 1688 anymore
* **[Mission Generator]** JTAC units were misconfigured and would not be invisible/immortal. 
* **[Mission Generator]** Increased JTAC status message duration to 25s, so you have more time to enter coordinates;
* **[Mission Generator]** Destroyed units carcass will not appear on airfields to avoid having a destroyed vehicle blocking a runway or taxiway.


# 2.0.10

## Features/Improvements :
* **[Misc]** Now possible to save game in a different file, and to open DCS Liberation savegame files. (You are not restricted to a single save file anymore)
* **[UI/UX]** New dark UI Theme and default theme improvement by Deus
* **[UI/UX]** New "satellite" map backgrounds
* **[UX]** Base menu is opened with a single mouse click
* **[Units/Factions/Mods]** Added Community A-4E-C support for faction Bluefor Cold War
* **[Units/Factions/Mods]** Added MB-339PAN support for faction Bluefor Cold War  
* **[Units/Factions/Mods]** Added Rafale AI mod support
* **[Units/Factions/Mods]** Added faction "France Modded" with units from frenchpack v3.5 mod
* **[Units/Factions/Mods]** Added faction "Insurgent modded" with Insurgent units from frenchpack v3.5 mod (Toyota truck)
* **[Units/Factions/Mods]** Added factions Canada 2005, Australia 2005, Japan 2005, USA Aggressors, PMC
* **[New Game Wizard]** Added the list of required mods for modded factions.
* **[New Game Wizard]** No more RED vs BLUE opposing faction restrictions.
* **[New Game Wizard]** New campaign generation settings added : No aircraft carrier, no lha, no navy, invert map starting positions.
* **[Mission Generator]** Artillery units will start firing mission after a random delay. It should reduces lag spikes induced by artillery strikes by spreading them out.
* **[Mission Generator]** Ground units will retreat after taking too much casualties. Artillery units will retreat if engaged.
* **[Mission Generator]** The briefing will now contain the carrier ATC frequency
* **[Mission Generator]** The briefing contains a small situation update.
* **[Mission Generator]** Previously destroyed units are visible in the mission. (And added a performance settings to disable this behaviour)
* **[Mission Generator]*c* Basic JTAC on Frontlines
* **[Campaign Generator]** Added Tarawa in caucasus campaigns
* **[Campaign Generator]** Tuned the various existing campaign parameters
* **[Campaign Generator]** Added small campaign : "Russia" on Caucasus Theater 

## Fixed issues :
* **[Mission Generator]** Carrier will sail into the wind, not in the same direction
* **[Mission Generator]** Carrier cold start was not working (flight was starting warm even when cold was selected)
* **[Mission Generator]** Carrier group ships are more spread out
* **[Mission Generator]** Fixed wrong radio frequency for german WW2 warbirds
* **[Mission Generator]** Fixed FW-190A8 spawning with bomb rack for CAP missions
* **[Mission Generator]** Fixed A-20G spawning with no payload
* **[Mission Generator]** Fixed Su-33 spawning too heavy to take off from carrier
* **[Mission Generator]** Fixed Harrier AV-8B spawning too heavy to take off from tarawa
* **[Mission Generator]** Base defense units were not controllable with Combined Arms
* **[Mission Generator]** Tanker speed was too low
* **[Mission Generator]** Tanker TACAN settings were wrong
* **[Mission Generator]** AI aircraft should start datalink ON (EPLRS)
* **[Mission Generator]** Base defense units should not spawn on runway and or taxyway. (The chance for this to happen should now be really really low)
* **[Mission Generator]** Fixed all flights starting "In flight" after playing a few missions (parking slot reset issue)
* **[Mission Script/Performance]** Mission lua script will not listen to weapons fired event anymore and register every fired weapons. This should improve performance especially in WW2 scenarios or when rocket artillery is firing. 
* **[Campaign Generator]** Carrier name will now not appear for faction who do not have carriers
* **[Campaign Generator]** SA-10 sites will now have a tracking radar.
* **[Units/Factions]** Remove JF-17 from USA 2005 faction
* **[Units/Factions]** Remove AJS-37 from Russia 2010
* **[Units/Factions]** Removed Oliver Hazard Perry from cold war factions (too powerful sam system for the era)
* **[Bug]** On the persian gulf full map campaign, the two carriers were sharing the same id, this was causing a lot of bugs
* **[Performance]** Tuned the culling setting so that you cannot run into situation where no friendly or enemy AI flights are generated
* **[Other]** Application doesn't gracefully exit.
* **[Other]** Other minor fixes, and multiples factions small changes

# 2.0 RC 9

## Features/Improvements :
* **[UI/UX]** New icons from contributor Deus

## Fixed issues :
* **[Mission Generator]** Carrier TACAN was wrongfully set up as an A/A TACAN
* **[Campaign Generator]** Fixed issue with Russian navy group generator causing a random crash on campaign creation.

# 2.0 RC 8

## Fixed issues :
* **[Mission Generator]** Frequency for P-47D-30 changed to 124Mhz (Generated mission with 251Mhz would not work)
* **[Mission Generator]** Reduced the maximum number of uboat per generated group
* **[Mission Generator]** Fixed an issue with the WW2 LST groups (superposed units).
* **[UI]** Fixed issue with the zoom

# 2.0 RC 7

## Features/Improvements :

* **[Units/Factions]** Added P-47D-30 for factions allies_1944
* **[Units/Factions]** Added factions : Bluefor Coldwar, Germany 1944 Easy

* **[Campaign/Map]** Added a campaign in the Channel map
* **[Campaign/Map]** Changed the Normandy campaign map
* **[Campaign/Map]** Added new campaign Normandy Small

* **[Mission Generator]** AI Flight generator has been reworked
* **[Mission Generator]** Add PP points for JF-17 on STRIKE missions
* **[Mission Generator]** Add ST point for F-14B on STRIKE missions
* **[Mission Generator]** Flights with client slots will never be delayed
* **[Mission Generator]** AI units can start from parking (With a new setting in Settings Window to disable it)
* **[Mission Generator]** Tacan for carrier will only be in Mode X from now
* **[Mission Generator]** RTB waypoints for autogenerated flights

* **[Flight Planner]** Added CAS mission generator
* **[Flight Planner]** Added CAP mission generator
* **[Flight Planner]** Added SEAD mission generator
* **[Flight Planner]** Added STRIKE mission generator
* **[Flight Planner]** Added buttons to add autogenerated waypoints (ASCEND, DESCEND, RTB)
* **[Flight Planner]** Improved waypoint list
* **[Flight Planner]** WW2 factions uses different parameters for flight planning.

* **[Settings]** Added settings to disallow external views
* **[Settings]** Added settings to choose F10 Map mode (All, Allies only, Player only, Fog of War, Map Only)
* **[Settings]** Added settings to choose whether to auto-generate objective marks on the F10 map

* **[Info Panel]** Added information about destroyed buildings in info panel
* **[Info Panel]** Added information about destroyed units at SAM site in info panel
* **[Debriefing]** Added information about units destroyed outside the frontline in the debriefing window
* **[Debriefing]** Added destroyed buildings in the debriefing window

* **[Map]** Tooltip now contains the list of building for Strike targets on the map
* **[Map]** Added "Oil derrick" building
* **[Map]** Added "ww2 bunker" building (WW2)
* **[Map]** Added "ally camp" building (WW2)
* **[Map]** Added "V1 Site" (WW2)

* **[Misc]** Made it possible to setup DCS Saved Games directory and DCS installation directory manually at first start
* **[Misc]** Added culling performance settings 

## Fixed issues :

* **[Units/Factions]** Replaced S3-B Tanker by KC130 for most factions (More fuel)
* **[Units/Factions]** WW2 factions will not have offshore oil station and other modern buildings generated. No more third-reich operated offshore stations will spawn on normandy's coast. 
* **[Units/Factions]** Aircraft carrier will try to move in the wind direction
* **[Units/Factions]** Missing icons added for some aircraft

* **[Mission Generator]** When playing as RED the activation trigger would not be properly generated
* **[Mission Generator]** FW-190A8 is now properly considered as a flyable aircraft
* **[Mission Generator]** Changed "strike" payload for Su-24M that was ineffective
* **[Mission Generator]** Changed "strike" payload for JF-17 to use LS-6 bombs instead of GBU
* **[Mission Generator]** Change power station template. (Buildings could end up superposed).

* **[Maps/Campaign]** Now using Vasiani airbase instead of Soganlung airport in Caucasus campaigns (more parking slot)
* **[Info Panel]** Message displayed on base capture event stated that the enemy captured an airbase, while it was the player who captured it.
* **[Map View]** Graphical glitch on map when one building of an objective was destroyed, but not the others 
* **[Mission Planner]** The list of flights was not updated on departure time change. 


# 2.0 RC 6

Saves file from RC5 are not compatible with the new version. 
Sorry :(

## Features/Improvements :
* **[Units/Factions]** Supercarrier support (You have to go to settings to enable it, if you have the supercarrier module)
* **[Units/Factions]** Added 'Modern Bluefor' factions, containing all most popular DCS flyable units
* **[Units/Factions]** Factions US 2005 / 1990 will now sometimes have Arleigh Burke class ships instead of Perry as carrier escorts 
* **[Units/Factions]** Added support for newest WW2 Units
* **[Campaign logic]** When a base is captured, refill the "base defenses" group with units for the new owner.
* **[Mission Generator]** Carrier ICLS channel will now be configured (check your briefing)
* **[Mission Generator]** SAM units will spawn on RED Alarm state
* **[Mission Generator]** AI Flight planner now creates its own STRIKE flights
* **[Mission Generator]** AI units assigned to Strike flight will now actually engage the buildings they have been assigned.
* **[Mission Generator]** Added performance settings to allow disabling : smoke, artillery strike, moving units, infantry, SAM Red alert mode.
* **[Mission Generator]** Using Late Activation & Trigger in attempt to improve performance & reduce stutter (Previously they were spawned through 'ETA' feature)
* **[UX]** : Improved flight selection behaviour in the Mission Planning Window
 
## Fixed issues :
* **[Mission Generator]** Payloads were not correctly assigned in the release version. 
* **[Mission Generator]** Game generation does not work when "no night mission" settings was selected and the current time was "day"
* **[Mission Generator]** Game generation does not work when the player selected faction has no AWACS
* **[Mission Generator]** Planned flights will spawn even if their home base has been captured or is being contested by enemy ground units. 
* **[Campaign Generator]** Base defenses would not be generated on Normandy map and in some rare cases on others maps as well
* **[Mission Planning]** CAS waypoints created from the "Predefined waypoint selector" would not be at the exact location of the frontline
* **[Naming]** CAP mission flown from airbase are not named BARCAP anymore (CAP from carrier is still named BARCAP)<|MERGE_RESOLUTION|>--- conflicted
+++ resolved
@@ -1,14 +1,10 @@
 # 2.1.4
-
+## Features/Improvements :
+* **[Mission Generator]** The data about generated units is injected in the mission where plugins can make good use of it. The VEAF plugin is offered as a working example
+
+# 2.1.3
 ## Fixes :
-<<<<<<< HEAD
-* **[UI]** Fixed an issue that prevent generating the mission (take off button no working) on old savegames.
-* **[Mission Generator]** The data about generated units is injected in the mission where plugins can make good use of it. The VEAF plugin is offered as a working example
-
-# 2.1.3
-=======
 * **[UI]** Fixed an issue that prevented generating the mission (take off button no working) on old savegames.
->>>>>>> e2762555
 
 ## Features/Improvements :
 * **[Units/Factions]** Added A-10C_2 to USA 2005 and Bluefor modern factions
