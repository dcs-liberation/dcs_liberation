# 6.0.0

Saves from 5.x are not compatible with 6.0.

## Features/Improvements

* **[Engine]** Support for DCS 2.7.12.23362 with the new units (technicals & EWR) and the ACLS & Link4
* **[Mission Generation]** Added an option to fast-forward mission generation until the point of first contact (WIP).
* **[Mission Generation]** Added performance option to not cull IADS when culling would effect how mission is played at target area.
* **[Mission Generation]** Reworked the ground object generation which now uses a new layout system
* **[Mission Generation]** Added information about the modulation (AM/FM) of the assigned frequencies to the kneeboard and assign AM modulation instead of FM for JTAC.
* **[Factions]** Updated the Faction file structure. Older custom faction files will not work correctly and have to be updated to the new structure.
* **[Flight Planning]**  Added preset formations for different flight types at hold, join, ingress, and split waypoints.  Air to Air flights will tend toward line-abreast and spread-four formations.  Air to ground flights will tend towards trail formation.
* **[Flight Planning]** Added the ability to plan tankers for recovery on package flights.  AI does not plan.
* **[Flight Planning]** Air to Ground flights now have ECM enabled on lock at the join point, and SEAD/DEAD also have ECM enabled on detection and lock at ingress.
* **[Flight Planning]** AWACS flightplan changed from orbit to a racetrack to reduce data link disconnects which were caused by blind spots as a result of the bank angle. 
* **[Flight Planning]**  Added a new helo mission type: AirAssault which can be used to load and transport infantry troops from a pickup zone or a carrier to an enemy CP to capture it.
* **[Flight Planning]**  Improved the Airlift mission type so that it now can be enforced within the unit transfer dialog and implemented CTLD support. This allows user to spawn sling loadable crates at the pickup location and fly transport flights.
* **[Modding]** Updated UH-60L mod version support to 1.3.1
<<<<<<< HEAD
* **[Modding]** Updated F-104 mod version support to 2.7.11.222.01
=======
* **[Modding]** Updated the High Digit SAMs implementation and added the HQ-2 as well as the upgraded SA-2 and SA-3 Launchers from the mod. Threat range circles will now also be displayed correctly.
>>>>>>> 1bee29de
* **[UI]** Added options to the loadout editor for setting properties such as HMD choice.
* **[UI]** Added separate images for the different carrier types.
* **[UI]** Add Accept/Reset buttons to Air Wing Configurator screen.
* **[Campaign]** Allow campaign designers to define default values for the economy settings (starting budget and multiplier).
* **[Plugins]** Allow full support of the SkynetIADS plugin with all advanced features (connection nodes, power sources, command centers) if campaign supports it.
* **[Plugins]** Added support for the CTLD script by ciribob with many possible customization options and updated the JTAC Autolase to the CTLD included script.

## Fixes

* **[Mission Generation]** Fixed SA-13 incorrectly created as SA-8 Loading Unit which will not be spawned in the generated mission.
* **[Mission Generation]** Fixed an issue which generated the helipads at FARPs incorrectly and placed the helicopters within each other.
* **[Mission Generation]** Fixed an issue with SEAD missions flown by the AI when using the Skynet Plugin and anti-radiation missiles (ARM). The AI now correctly engages the SAM when it comes alive instead of diving into it.
* **[Mission Generation]** Fixed an issue where SEAD/DEAD/BAI flights fired all missiles / bombs against a single unit in a group instead of targeting the whole group.
* **[Mission Generation]** Fixed adding additional mission types for a squadron causing error messages when the mission type is not supported by the aircraft type by default
* **[Mission Generation]** AAA ground units now spawn correctly at the frontline
* **[UI]** Fixed and issue where the liberation main exe was still running after application close.

# 5.2.0

Saves from 5.1.0 are compatible with 5.2.0

## Features/Improvements

* **[Engine]** Support for DCS 2.7.11.21408, including the new Apache AH-64D and the Syria map extension
* **[Mission Generation]** Improved FARP Helipad handling and creation (now includes windsocks)
* **[Modding]** Add UH-60L mod support
* **[Modding]** Updated Community A-4E-C mod version support to 2.0.0 release. Version 1.4.2 is no longer compatible, unless the mod default loadouts are deleted/modified.
* **[Modding]** Updated JAS-39-C mod support for v1.8.0-beta
* **[Campaign]** Peace Spring, Vectron's Claw, Vegas Nerve, Scenic Route 2 campaign update
* **[Campaign]** Added Tripoint Hostility campaign by Fuzzle
* **[Campaign]** Add 3 new campaigns from Sith1144

## Fixes

* **[Mission Generation]** Fixed incorrect SA-5 and NASAMS threat range when TR destroyed. It will not count as threat anymore when the TR is dead.
* **[Mission Generation]** Fixed "Max Threat Range" error
* **[Mission Generation]** Fix unculled zones not updating when needed
* **[Mission Planner]** Now allows squadron transfers to control points where the number of free slots matches exactly the expected size of the transferring squadron next turn.
* **[Data]** Removed Fw 190 A-8 and D-9 from Germany 1940 and 1942 faction list for historical accuracy.
* **[Data]** Updated Loadouts for Tornado GR4, F-15E and F-16C
* **[Data]** Corrected some unit data
* **[UI]** Fixed various UI issues (for example Scaling and HighDPI)
* **[UI]** Typhoon GR4 and IDS images

# 5.1.0

Saves from 5.0.0 are compatible with 5.1.0

## Features/Improvements

* **[Engine]** Support for DCS 2.7.9.17830 and newer, including the HTS and ECM pod.
* **[Campaign]** Add option to manually add and remove squadrons and different aircraft type in the new game wizard / air wing configuration dialog.
* **[Mission Generation]** Add Option to enforce the Easy Communication setting for the mission
* **[Mission Generation]** Add Option to select between only night missions, day missions or any time (default).
* **[Modding]** Add F-104 mod support

## Fixes

* **[Campaign]** Fixed some minor issues in campaigns which generated error messages in the log.
* **[Campaign]** Changed the way how map object / scenery kills where tracked. This fixes issues with kill recognition after map updates from ED which change the object ids and therefore prevent correct kill recognition.
* **[Mission Generation]** Fixed incorrect radio specification for the AN/ARC-222.
* **[Mission Generation]** Fixed mission scripting error when using a dedicated server.
* **[Mission Generation]** Fixed an issue where empty convoys lead to an index error when a point capture made a pending transfer of units not completable anymore.
* **[Mission Generation]** Corrected Viggen FR22 & FR24 preset channels for the DCS 2.7.9 update
* **[Mission Generation]** Fixed the SA-5 Generator to use the P-19 FlatFace SR as a Fallback radar if the faction does not have access to the TinShield SR.
* **[UI]** Enable / Disable the settings, save and stats actions if no game is loaded to prevent an error as these functions can only be used on a valid game.
* **[UI]** Added missing icons for Tornado GR4, and Tornado IDS.

# 5.0.0

Saves from 4.x are not compatible with 5.0.

## Features/Improvements

* **[Campaign]** Weather! Theaters now experience weather that is more realistic for the region and its current season. For example, Persian Gulf will have very hot, sunny summers and Marianas will experience lots of rain during fall. These changes affect pressure, temperature, clouds and precipitation. Additionally, temperature will drop during the night, by an amount that is somewhat realistic for the region.
* **[Campaign]** Weapon data such as fallbacks and introduction years is now moddable. Due to the new architecture to support this, the old data was not automatically migrated.
* **[Campaign]** Era-restricted loadouts will now skip LGBs when no TGP is available in the loadout. This only applies to default loadouts; buddy-lasing can be coordinated with custom loadouts.
* **[Campaign]** FOBs control point can have FARP/helipad slot and host helicopters. To enable this feature on a FOB, add "Invisible FARP" statics objects near the FOB location in the campaign definition file.
* **[Campaign]** Squadrons now have a home base and will not operate out of other bases. See https://github.com/dcs-liberation/dcs_liberation/issues/1145 for status.
* **[Campaign]** Aircraft now belong to squadrons rather than bases to support squadron location transfers.
* **[Campaign]** Skipped turns are no longer counted as defeats on front lines.
* **[Campaign AI]** Overhauled campaign AI target prioritization.
* **[Campaign AI]** Player front line stances can now be automated. Improved stance selection for AI.
* **[Campaign AI]** Reworked layout of hold, join, split, and ingress points. Should result in much shorter flight plans in general while still maintaining safe join/split/hold points.
* **[Campaign AI]** Auto-planning mission range limits are now specified per-aircraft. On average this means that longer range missions will now be plannable. The limit only accounts for the direct distance to the target, not the path taken.
* **[Campaign AI]** Transport aircraft will now be bought only if necessary at control points which can produce ground units and are capable to operate transport aircraft.
* **[Campaign AI]** Aircraft will now only be automatically purchased or assigned at appropriate bases. Naval aircraft will default to only operating from carriers, Harriers will default to LHAs and shore bases, helicopters will operate from anywhere. This can be customized per-squadron.
* **[Engine]** Support for DCS 2.7.7.14727 and newer, including support for F-16 CBU-105s, SA-5s, and the Forrestal.
* **[Kneeboard]** Minimum required fuel estimates have been added to the kneeboard for aircraft with supporting data (currently only the Hornet and Viper).
* **[Kneeboard]** QNH (pressure MSL) and temperature have been added to the kneeboard.
* **[Mission Generation]** EWRs are now also headed towards the center of the conflict
* **[Mission Generation]** FACs can now use FC3 compatible laser codes. Note that this setting is global, not per FAC.
* **[Modding]** Can now install custom campaigns to <DCS saved games>/Liberation/Campaigns instead of the Liberation install directory.
* **[Modding]** Campaigns can now define a default start date.
* **[Modding]** Campaigns now specify the squadrons that are present in the campaign, their roles, and their starting bases. Players can customize this at game start but the campaign will choose the defaults.
* **[New Game Wizard]** Can now customize the player's air wing before campaign start to disable, relocate, or rename squadrons.
* **[Plugins]** Updated SkynetIADS to 2.4.0 (adds SA-5 support).
* **[UI]** Sell Button for aircraft will be disabled if there are no units available to be sold or all are already assigned to a mission
* **[UI]** Enemy aircraft inventory now viewable in the air wing menu.

## Fixes

* **[Campaign]** Naval control points will no longer claim ground objectives during campaign generation and prevent them from spawning.
* **[Campaign]** Units aboard sunk cargo ships will now have their losses tracked properly.
* **[Mission Generation]** Mission results and other files will now be opened with enforced utf-8 encoding to prevent an issue where destroyed ground units were untracked because of special characters in their names.
* **[Mission Generation]** Fixed generation of landing waypoints so that the AI obeys them.
* **[Mission Generation]** AI carrier aircraft with a start time of T+0 will now start at T+1s to avoid traffic jams.
* **[Mission Generation]** Fixed cases of unused aircraft not being spawned at airfields as soon as any airport filled up.
* **[Mission Generation]** Fixed cases with multiple client flights of the same airframe all received the same preset channels.
* **[Mission Generation]** F-14A is now generated with stored alignment.
* **[Mission Generation]** Su-33s set to cold or warm start on the Kuznetsov will always be generated as runway starts to avoid the AI getting stuck.
* **[Mission Generation]** Fixed AI not receiving anti-ship tasks against carriers and LHAs.
* **[Mods]** Fixed broken A-4 support causing no weapons to be available.
* **[UI]** Selling of Units is now visible again in the UI dialog and shows the correct amount of sold units
* **[UI]** Fixed bug where an incompatible campaign could be generated if no action is taken on the campaign selection screen.

# 4.1.1

Saves from 4.1.0 are compatible with 4.1.1.

## Fixes

* **[Campaign]** Fixed broken support for Mariana Islands map.
* **[Mission Generation]** Fix SAM sites pointing towards the center of the conflict.
* **[Flight Planning]** No longer using Su-34 for CAP missions.

# 4.1.0

Saves from 4.0.0 are compatible with 4.1.0.

## Features/Improvements

* **[Campaign]** Air defense sites now generate a fixed number of launchers per type.
* **[Campaign]** Added support for Mariana Islands map.
* **[Campaign AI]** Adjustments to aircraft selection priorities for most mission types.
* **[Engine]** Support for DCS 2.7.4.9632 and newer, including the Marianas map, F-16 JSOWs, NASAMS, and Tin Shield EWR.
* **[Flight Planning]** CAP patrol altitudes are now set per-aircraft. By default the altitude will be set based on the aircraft's maximum speed.
* **[Flight Planning]** CAP patrol speeds are now set per-aircraft to be more suitable/sensible. By default the speed will be set based on the aircraft's maximum speed.
* **[Mission Generation]** Improvements for better support of the Skynet Plugin and long range SAMs are now acting as EWR
* **[Mission Generation]** SAM sites are now headed towards the center of the conflict
* **[Mods]** Support for latest version of Gripen mod. In-progress campaigns may need to re-plan Gripen flights to pick up updated loadouts.
* **[Plugins]** Increased time JTAC Autolase messages stay visible on the UI.
* **[Plugins]** Updated SkynetIADS to 2.2.0 (adds NASAMS support).  
* **[UI]** Added ability to take notes and have those notes appear as a kneeboard page.
* **[UI]** Hovering over the weather information now dispalys the cloud base (meters and feet).
* **[UI]** Google search link added to unit information when there is no information provided.
* **[UI]** Control point name displayed with ground object group name on map.
* **[UI]** Buy or Replace will now show the correct price for generated ground objects like sams.
* **[UI]** Improved logging for frontline movement to be more descriptive about what happened and why.
* **[UI]** Brought ruler map module into source, which should fix file integrity issues with the module.

## Fixes

* **[Campaign]** Fixed the Silkworm generator to include launchers and not all radars.
* **[Data]** Fixed Introduction dates for targeting pods (ATFLIR and LITENING were both a few years too early).
* **[Data]** Removed SA-10 from Syria 2011 faction.
* **[Economy]** EWRs can now be bought and sold for the correct price and can no longer be used to generate money
* **[Flight Planning]** Helicopters are now correctly identified, and will fly ingress/CAS/BAI/egress and similar at low altitude.
* **[Flight Planning]** Fixed potential issue with angles > 360° or < 0° being generated when summing two angles.
* **[Mission Generation]** The lua data for other plugins is now generated correctly
* **[Mission Generation]** Fixed problem with opfor planning missions against sold ground objects like SAMs
* **[Mission Generation]** The legacy always-available tanker option no longer prevents mission creation.
* **[Mission Generation]** Prevent the creation of a transfer order with 0 units for a rare situtation when a point was captured.
* **[Mission Generation]** Planned transfers which will be impossible after a base capture will no longer prevent the mission result submit.
* **[Mission Generation]** Fix occasional KeyError preventing mission generation when all units of the same type in a convoy were killed.
* **[Mission Generation]** Fix for AAA Flak generator using Opel Blitz preventing the mission from being generated because duplicate unit names were used.
* **[Mission Generation]** Fixed a potential bug with laser code generation where it would generate invalid codes.  
* **[UI]** Statistics window tick marks are now always integers.
* **[UI]** Statistics window now shows the correct info for the turn
* **[UI]** Toggling custom loadout for an aircraft with no preset loadouts no longer breaks the flight.

# 4.0.0

Saves from 3.x are not compatible with 4.0.

## Features/Improvements

* **[Engine]** Support for DCS 2.7.2.7910.1 and newer, including Cyprus, F-16 JDAMs, and the Hind.
* **[Campaign]** Squadrons now (optionally, off by default) have a maximum size and killed pilots replenish at a limited rate.
* **[Campaign]** Added an option to disable levelling up of AI pilots.
* **[Campaign]** Added Russian Intervention 2015 campaign on Syria, for a small and somewhat realistic Russian COIN scenario.
* **[Campaign]** Added Operation Atilla campaign on Syria, for a reasonably large invasion of Cyprus scenario.
* **[Campaign AI]** AI will plan Tanker flights.
* **[Campaign AI]** Removed max distance for AEW&C auto planning.
* **[Economy]** Adjusted prices for aircraft to balance out some price inconsistencies.
* **[Factions]** Added more tankers to factions.
* **[Flight Planner]** Added ability to plan Tankers.
* **[Modding]** Campaign format version is now 7.0 to account for DCS map changes that made scenery strike targets incompatible with existing campaigns.
* **[Mods]** Added support for the Gripen mod.
* **[Mods]** Removes MB-339PAN support, as the mod is now deprecated and no longer works with DCS 2.7+.
* **[Mission Generation]** Added support for "Neutral Dot" label options.
* **[New Game Wizard]** Mods are now selected via checkboxes in the new game wizard, not as separate factions.
* **[UI]** Ctrl click and shift click now buy or sell 5 or 10 units respectively.
* **[UI]** Multiple waypoints can now be deleted simultaneously if multiple waypoints are selected.
* **[UI]** Carriers and LHAs now match the colour of airfields, and their destination icons are translucent.
* **[UI]** Updated intel box text for first turn.
* **[UI]** Base Capture Cheat is now usable at all bases and can also be used to transfer player-owned bases to OPFOR.
* **[UI]** Pass Turn button is relabled as "Begin Campaign" on Turn 0.  
* **[UI]** Added a ruler to the map.
* **[UI]** Liberation now saves games to `<DCS user directory>/Liberation/Saves` by default to declutter the main directory.

## Fixes

* **[Campaign AI]** Fix procurement for factions that lack some unit types.
* **[Campaign AI]** Fix auto purchase of aircraft for factions that have no transport aircraft.
* **[Campaign AI]** Fix refunding of pending aircraft purchases when a side has no factory available.  
* **[Mission Generation]** Fixed problem with mission load when control point name contained an apostrophe.
* **[Mission Generation]** Fixed EWR group names so they contribute to Skynet again.
* **[Mission Generation]** Fixed duplicate name error when generating convoys and cargo ships when creating manual transfers after loading a game.
* **[Mission Generation]** Fixed empty convoys not being disbanded when all units are killed/removed.
* **[Mission Generation]** Fixed player losing frontline progress when skipping from turn 0 to turn 1.
* **[Mission Generation]** Fixed issue where frontline would only search to the right for valid locations.
* **[UI]** Made non-interactive map elements less obstructive.
* **[UI]** Added support for Neutral Dot difficulty label
* **[UI]** Clear skies at night no longer described as "Sunny" by the weather widget.
* **[UI]** Removed ability to buy (useless) ground units at carriers and LHAs.
* **[UI]** Fixed enable/disable of buy/sell buttons.
* **[UI]** EWRs now appear in the custom waypoint list.

# 3.0.0

Saves from 2.5 are not compatible with 3.0.

## Features/Improvements

* **[Campaign]** Ground units can now be transferred by road, airlift, and cargo ship. See https://github.com/dcs-liberation/dcs_liberation/wiki/Unit-Transfers for more information.
* **[Campaign]** Ground units can no longer be sold. To move units to a new location, transfer them.
* **[Campaign]** Ground units must now be recruited at a base with a factory and transferred to their destination. When buying units in the UI, the purchase will automatically be fulfilled at the closest factory, and a transfer will be created on the next turn.
* **[Campaign]** Non-control point FOBs will no longer spawn.
* **[Campaign]** Added squadrons and pilots. See https://github.com/dcs-liberation/dcs_liberation/wiki/Squadrons-and-pilots for more information.
* **[Campaign]** Capturing a base now depopulates all of its attached objectives with units: air defenses, EWRs, ships, armor groups, etc. Buildings are captured.
* **[Campaign]** Ammunition Depots determine how many ground units can be deployed on the frontline by a control point.
* **[Campaign AI]** AI now considers Ju-88s for CAS, strike, and DEAD missions.
* **[Campaign AI]** AI planned AEW&C missions will now be scheduled ASAP.
* **[Campaign AI]** AI now considers the range to the SAM's threat zone rather than the range to the SAM itself when determining target priorities.
* **[Campaign AI]** Auto purchase of ground units will now maintain unit composition instead of buying randomly. The unit composition is predefined.
* **[Campaign AI]** Auto purchase will aim to purchase enough ground units to support the frontline, plus 30% reserve units.
* **[Campaign AI]** Auto purchase will now adjust its air/ground balance to favor whichever is under-funded.
* **[Flight Planner]** Desired mission length is now configurable (defaults to 60 minutes). A BARCAP will be planned every 30 minutes. Other packages will simply have their takeoffs spread out or compressed such that the last flight will take off around the mission end time.
* **[Flight Planner]** Flight plans now include bullseye waypoints.
* **[Flight Planner]** Differentiated SEAD and SEAD escort. SEAD is tasked with suppressing the package target, SEAD escort is tasked with protecting the package from all SAMs along its route.
* **[Flight Planner]** Planned airspeed increased to 0.85 mach for supersonic airframes and 85% of max speed for subsonic.
* **[Flight Planner]** Taxi time estimation for airfields increased from 5 minutes to 8 minutes.
* **[Flight Planner]** Reduce expected error margin for flight plans from 10% to 5%.
* **[Flight Planner]** SEAD flights are scheduled one minute ahead of the package's TOT so that they can suppress the site ahead of the strike.
* **[Flight Planner]** Automatic ATO generation for the player's coalition can now be disabled in the settings.
* **[Payloads]** AI flights for most air to ground mission types (CAS excluded) will have their guns emptied to prevent strafing fully armed and operational battle stations. Gun-reliant airframes like A-10s and warbirds will keep their bullets.
* **[Kneeboard]** ATC table overflow alleviated by wrapping long airfield names and splitting ATC frequency and channel into separate rows.
* **[UI]** Overhauled the map implementation. Now uses satellite imagery instead of low res map images. Display options have moved from the toolbar to panels in the map.
* **[UI]** Campaigns generated for an older or newer version of the game will now be marked as incompatible. They can still be played, but bugs may be present.
* **[UI]** DCS loadouts are now selectable in the loadout setup menu.
* **[UI]** Added global aircraft inventory view under Air Wing dialog.
* **[UI]** Base menu now shows information about ground unit deployment limits.
* **[Modding]** Campaigns now choose locations for factories to spawn.
* **[Modding]** Campaigns now choose locations for ammunition depots to spawn.
* **[Modding]** Campaigns now use map structures as strike targets.
* **[Modding]** Campaigns may now set *any* objective type to be a required spawn rather than random chance. Support for random objective generation was removed.
* **[Modding]** Campaigns may now place AAA objectives.
* **[Modding]** Can now install custom factions to <DCS saved games>/Liberation/Factions instead of the Liberation install directory.
* **[Performance Settings]** Added a settings to lower the number of smoke effects generated on frontlines. Lowered default settings for frontline smoke generators, so less smoke should be generated by default.
* **[Configuration]** Liberation preferences (DCS install and save game location) are now saved to `%LOCALAPPDATA%/DCSLiberation` to prevent needing to reconfigure each new install.
* **[Skynet]** Updated to 2.1.0.

## Fixes

* **[Campaign AI]** Fix purchase of aircraft by priority (the faction's list was being used as the priority list rather than the game's).
* **[Campaign AI]** Fixed bug causing AI to over-purchase cheap aircraft.
* **[Campaign AI]** Auto planner will no longer attempt to plan missions for which the faction has no compatible aircraft.
* **[Campaign AI]** Stop purchasing aircraft after the first unaffordable package to attempt to complete more packages rather than filling airfields with cheap escorts that will never be used.
* **[Campaign]** Fixed bug where offshore strike locations were being used to spawn ship objectives.
* **[Campaign]** EWR sites are now purchasable.
* **[Flight Planner]** AI strike flight plans now include the correct target actions for building groups.
* **[Flight Planner]** AI BAI/DEAD/SEAD flights now have tasks to attack all groups at the target location, not just the primary group (for multi-group SAM sites).
* **[Flight Planner]** Fixed some contexts where damaged runways would be used. Destroying a carrier will no longer break the game.

# 2.5.1

## Features/Improvements

* **[UI]** Engagement ranges are now displayed by default.
* **[UI]** Engagement range display generalized to work for all patrolling flight plans (BARCAP, TARCAP, and CAS).
* **[Flight Planner]** Front lines no longer project threat zones to avoid pushing BARCAPs back so much. TARCAPs will be forcibly planned but strike packages will not route around front lines even if it is reasonable to do so.

## Fixes

* **[Campaigns]** EWRs associated with a base will now only be generated near the base.
* **[Flight Planner]** Fixed error when generating AEW&C flight plans in campaigns with no front lines.

# 2.5.0

Saves from 2.4 are not compatible with 2.5.

## Features/Improvements

* **[Engine]** DCS 2.7 Support
* **[UI]** Improved FOB menu, added a custom banner, and do not display aircraft recruitment menu
* **[Flight Planner]** Added AEW&C missions. (by siKruger)
* **[Kneeboard]** Added dark kneeboard option (by GvonH)
* **[Campaigns]** Multiple EWR sites may now be generated, and EWR sites may be generated outside bases (by SnappyComebacks)
* **[Mission Generation]** Cloudy and rainy (but not thunderstorm) weather will use the cloud presets from DCS 2.7.
* **[Plugins]** Added LotATC export plugin (by drsoran)
* **[Plugins]** Added Splash Damage Plugin (by Wheelijoe)
* **[Loadouts]** Replaced Litening with ATFLIR for all default F/A-18C loadouts.

## Fixes

* **[Flight Planner]** Front lines now project threat zones, so TARCAP/escorts will not be pruned for flights near the front. Packages may also route around the front line when practical.
* **[Flight Planner]** Fixed error when planning BAI at SAMs with dead subgroups.
* **[Flight Planner]** Mig-19 was not allowed for CAS roles fixed
* **[Flight Planner]** Increased size of navigation planning area to avoid plannign failures with distant waypoints.
* **[Flight Planner]** Fixed UI refresh when unchecking the "default loadout" box in the loadout editor.
* **[Objective names]** Fixed typos in objective name : ARMADILLLO -> ARMADILLO (by SnappyComebacks)
* **[Payloads]** F-86 Sabre was missing a custom payload
* **[Payloads]** Added GAR-8 period restrictions (by Mustang-25)
* **[Campaign]** Date now progresses.
* **[Campaign]** Added game over message when a coalition runs out of functioning airbases.
* **[Mission Generation]** Fixed "invalid face handle" error in kneeboard generation that occurred on some machines.

## Regressions

* **[Mod Support]** Stopped support for 2.5.5 Rafale Mode, and removed factions that were using it
* **[Mod Support]** Su-57 mod support might be out of date

# 2.4.3

## Features/Improvements

* **[New Game Wizard]** Added the possibility to setup custom start date

## Fixes

* **[Mods]** Updated C-130J mod data to version 6.4
* **[Mods]** Updated F-22A mod to latest version

# 2.4.2

## Features/Improvements

* **[Factions]** Introduction dates and fallback weapons added for US, Russian, UK, and French weapons. Huge thanks to @TheCandianVendingMachine for the massive amount of data entry!
* **[Campaigns]** Added 1995 start dates.

## Fixes

* **[Economy]** Pending ground unit purchases will also be transferred when a connected base is captured.
* **[UI]** Fixed rounding of budget in recruitment menu.

# 2.4.1

## Fixes

* **[Units]** Fixed syntax error with the SH-60B payload file.
* **[Culling]** Missile sites generate reasonably sized non-cull zones rather than 100km ones.
* **[UI]** Budget display is also now rounded to 2 decimal places.
* **[UI]** Fixed some areas where the old, non-pretty name was displayed to users.

# 2.4.0

Saves from 2.3 are not compatible with 2.4.

## Highlights

* Improved flight plan generation to avoid loitering in or traveling through threatened areas when practical.
* Improved AI aircraft purchasing behavior.
* Era-restricted weapons (work in progress).
* Tons of UI polish.
* Rebalanced economy to keep opfor competitive over the course of the game.

## Features/Improvements

* **[Flight Planner]** Air-to-air and SEAD escorts will no longer be automatically planned for packages that are not in range of threats.
* **[Flight Planner]** Non-custom flight plans will now navigate around threat areas en route to the target area when practical.
* **[Flight Planner]** Flight plans along front lines now ensure that the race track start is closer to the departure airfield than the race track end.
* **[Campaign AI]** Auto-purchase now prefers airfields that are not within range of the enemy.
* **[Campaign AI]** Auto-purchase now prefers the best aircraft for the task, but will attempt to maintain some variety.
* **[Campaign AI]** Opfor now sells off odd aircraft since they're unlikely to be used.
* **[Campaign AI]** Multiple rounds of CAP will be planned (roughly 90 minutes of coverage). Default starting budget has increased to account for the increased need for aircraft.
* **[Mission Generator]** Multiple groups are created for complex SAM sites (SAMs with additional point defense or SHORADS), improving Skynet behavior.
* **[Mission Generator]** Default start type can now be chosen in the settings. This replaces the non-functional "AI Parking Start" option. **Selecting any type other than cold will break OCA/Aircraft missions.**
* **[Cheat Menu]** Added ability to toggle base capture and frontline advance/retreat cheats.
* **[Skynet]** Updated to 2.0.1.
* **[Skynet]** Point defenses are now configured to remain on to protect the site they accompany.
* **[Hercules]** Updated the Hercules Cargo list file.
* **[Balance]** Opfor now gains income using the same rules as the player, significantly increasing their income relative to the player for most campaigns.
* **[Balance]** Units now retreat from captured bases when able. Units with no retreat path will be captured and sold.
* **[Economy]** FOBs generate only $10M per turn (previously $20M like airbases).
* **[Economy]** Carriers and off-map spawns generate no income (previously $20M like airbases).
* **[Economy]** Sales of aircraft and ground vehicles can now be cancelled before the next turn begins.
* **[UI]** Multi-SAM objectives now show threat and detection rings per group.
* **[UI]** New icon for AA sites with no active threat.
* **[UI]** Unit names are now prettier and more accurate, and can now be set per-country for added historical flavour.
* **[UI]** Default loadout is now shown for flights with no custom loadout selected.
* **[UI]** Aircraft for a new flight are now only selectable if they match the task type for that flight.
* **[UI]** WIP - There is now a unit info button for each unit in the recruitment list, that should help newer players learn what each unit does.
* **[UI]** Docs for time-on-target and creating new theaters/factions/loadouts are now linked in the UI at the appropriate places.
* **[UI]** ASAP is now a checkbox rather than a button. Enabling this will disable the TOT selector but changes to the package structure will automatically re-ASAP the package.
* **[UI]** Arrival airfield is now shown in the flight list if it differs from the departure airfield.
* **[UI]** Start type can now be selected when creating a flight.
* **[UI]** Arrival and divert airfields can be edited after the flight is created.
* **[Factions]** Added option for date-based loadout restriction. Active radar homing missiles are handled, patches welcome for the other thousand weapons.
* **[Factions]** Added Poland 2010 faction.
* **[Factions]** Added Greece 2005 faction.
* **[Factions]** Added Iran 1988 faction.
* **[Units]** Support for E-2 Hawkeye, SH-60B Seahawk, S-3B Viking (thanks to awinterquest) and SpGH Dana - these are now being used by appropriate factions.
* **[Culling]** Missile sites are no longer culled.
* **[Campaigns]** Added campaign "Black Sea Lite" by Starfire
* **[Campaigns]** Added campaign "Exercise Vegas Nerve" by Starfire 
* **[New game Wizard]** The theater page is now the first page of the campaign wizard, recommended factions will be selected automatically on the faction selection page
* **[New game Wizard]** Added information text about the selected campaign performance.
* **[Mod Support]** Added support for High Digit SAMs mod 1.4.0
* **[Mod Support]** Added SAMs sites generator : KS19Generator, SA10BGenerator, SA12Generator, SA17Generator, SA20Generator, SA20BGenerator, SA23Generator    

## Fixes

* **[Hercules]** Updated the default Hercules radio frequency.
* **[Economy]** Pending unit orders at captured bases will be refunded.
* **[UI]** Carrier group SAM threat rings now move with the carrier.
* **[UI]** Base intel menu no longer compresses text, and is now scrollable.
* **[UI]** Edit Flight window is now dynamically sized to adapt to the width of waypoint names, so they no longer get truncated.
* **[UI]** Budget income display is now rounded to 2 decimal places.
* **[UI]** Fixed incorrect income per turn displayed for strike target tooltip.
* **[Factions]** USA with C-130 faction now links to the required mod.
* **[Campaign]** Fixed issue where destroyed buildings would sometimes not count as destroyed and thus respawn.
* **[Campaign]** Fixed issue where destroyed runways were not registered.
* **[Units]** J-11A is no longer spawned with empty loadout.
* **[Units]** F-14B is no longer spawned with empty loadout for fighter sweep tasks.
* **[Units]** Pyotr Velikiy cruiser has been removed for now as it's nearly unkillable.
* **[Units]** Submarines have been removed for now as they aren't wholly functional.
* **[Units]** Fixed "FACTION ERROR : Unable to find OliverHazardPerryGroupGenerator in pydcs" error at startup.
* **[Mission Generator]** Fixed a bug where units set to Aggressive stance sometimes did not move.
* **[Mission Generator]** Flyover points for OCA/Aircraft missions are now generated correctly.
* **[Flight Planner]** Fixed not being able to create custom waypoints for buildings.
* **[Flight Planner]** Strike missions will no longer be automatically planned against SAMs.
* **[Flight Planner]** Strike missions will no longer be automatically planned against FOB structures.

# 2.3.4

## Fixes:
[Mission Generator] Mission generator would crash when generating fire missions for destroyed SCUD sites - fixed

# 2.3.3

## Features/Improvements
* **[Campaigns]** Reworked Golan Heights campaign on Syria, (Added FOB and preset locations for SAMS)
* **[Campaigns]** Added a lite version of the Golan Heights campaign
* **[Campaigns]** Reworked Syrian Civil War campaign (Added FOB and preset locations for SAMS)
* **[Campaigns]** Reworked Emirates campaign
* **[Campaigns]** AA units added to frontlines and updated all factions to include some frontline AA units.
* **[Mission Generator]** Infantry will only be generated for APC and IFV groups
* **[Mission Generator]** Infantry squads size is not randomized anymore
* **[Mission Generator]** Infantry squads can have a mortar. 
* **[Mission Generator]** SCUD missiles sites will now fire on enemy controls points in range when possible
* **[Factions]** Updated Nato Desert Storm to include F-14A
* **[Factions]** Updated Iraq 1991 factions to include Zsu-57 and Mig-29A
* **[Factions]** Germany 1944, added Stug III and Stug IV
* **[Factions]** Added factions Insurgents (Hard) with better and more weapons
* **[Plugins]** [The EWRS plugin](https://github.com/Bob7heBuilder/EWRS) is now included.
* **[UI]** Added enemy intelligence summary and details window.

## Fixes:
* **[Factions]** AI would never buy artillery units for the frontline - fixed
* **[Factions]** Removed the F-111 unit from the NATO desert storm faction. (Recruiting it would cause crashes in DCS, since it is not a valid unit)
* **[Campaign]** Automatic redeployment of ground units would sometimes fail - fixed
* **[Mission Generator]** Artillery groups would retreat in the wrong direction - fixed
* **[Units]** Fixed SPG_Stryker_M1128_MGS not being in db
* **[UI]** Fixed and added many missing ground units icons
* **[UI]** Ship groups could be replaced by SAM sites in the UI, which would lead to broken mission being generated - fixed 
* **[New Game Wizard]** Removed the "mid game" campaign generator option which is currently broken
* **[Mission Generator]** Empty navy groups will no longer be generated
* **[Mission Generator]** Fixed BAI, SEAD, and DEAD flights ocassionally being assigned the wrong targets.
* **[Flight Planner]** Fixed not being able to plan packages against opfor carriers
* **[UI]** Repaired SAMs no longer show as dead.
* **[UI]** Fixed not being able to manage a disbanded site after disbanding and closing the base menu.

# 2.3.2

## Features/Improvements
* **[Units]** Support for newly added BTR-82A, T-72B3
* **[Units]** Added ZSU-57 AAA sites
* **[Culling]** BARCAP missions no longer create culling exclusion zones.
* **[Flight Planner]** Improved TOT planning. Negative start times no longer occur with TARCAPs and hold times no longer affect planning for flight plans without hold points.
* **[Factions]** Added Iraq 1991 faction (thanks again to Hawkmoon!)

## Fixes:
* **[Mission Generator]** Fix mission generation error when there are too many radio frequency to setup for the Mig-21
* **[Mission Generator]** Fix ground units not moving forward
* **[Mission Generator]** Fixed assigned radio channels overlapping with beacons.
* **[Flight Planner]** Fix creation of custom waypoints.
* **[Campaigns]** Fixed many cases of SAMs spawning on the runways/taxiways in Syria Full.

# 2.3.1

## Features/Improvements
* **[UX]** Added a warning message when the player is attempting to buy more planes at an already full airbase. 
* **[Campaigns]** Migrated Syria full map to new format. (Thanks to Hawkmoon)
* **[Faction]** Added NATO desert Storm faction (Thanks to Hawkmoon)

## Fixes:
* **[AI]** CAP flights will engage enemies again.
* **[Campaigns]** Fixed a missing path on the Caucasus Full Map campaign

# 2.3.0

## Features/Improvements
* **[Campaign Map]** Overhauled the campaign model
* **[Campaign Map]** Possible to add FOB as control points
* **[Campaign Map]** Added off-map spawn locations
* **[Campaign AI]** Overhauled AI recruiting behaviour
* **[Campaign AI]** Added AI procurement for Blue
* **[Campaign]** New Campaign: "Black Sea"
* **[Mission Planner]** Possible to move carrier and tarawa on the campaign map
* **[Mission Generator]** Infantry squads on frontline can have manpads
* **[Mission Generator]** Unused aircraft now spawned to allow for OCA strikes
* **[Mission Generator]** Opfor now obeys parking limits
* **[Mission Generator]** Support for Anubis C-130 Hercules mod
* **[Flight Planner]** Added fighter sweep missions.
* **[Flight Planner]** Added BAI missions.
* **[Flight Planner]** Added anti-ship missions.
* **[Flight Planner]** Differentiated BARCAP and TARCAP. TARCAP is now for hostile areas and will arrive before the package.
* **[Flight Planner]** Added OCA missions
* **[Flight Planner]** Added Alternate/divert airfields
* **[Culling]** Added possibility to include/exclude carriers from culling zones
* **[QOL]** On liberation startup, your latest save game is loaded automatically
* **[Units]** Reduced starting fuel load for C101
* **[UI]** Inform the user of the weather
* **[UI]** Added toolbar buttons to change map display settings
* **[Game]** Added new Economy options for adjusting income multipliers and starting budgets.

## Fixes :
* **[Map]** Missiles sites now have a proper icon and will not re-use the SAM sites icon
* **[Mission Generator]** Ground unit waypoints improperly set to "On Road" - fixed
* **[Mission Generator]** Target waypoints not at ground level - fixed
* **[Mission Generator]** Selected skill not applied to Helicopters - fixed
* **[Mission Generator]** Ground units do not always spawn - fixed
* **[Kneeboard]** Briefing waypoints off by one - fixed
* **[Game]** Destroyed buildings still granting budget - fixed

# 2.2.1

## Features/Improvements
* **[Factions]** Added factions : Georgia 2008, USN 1985, France 2005 Frenchpack by HerrTom
* **[Factions]** Added map Persian Gulf full by Plob
* **[Flight Planner]** Player flights with start delays under ten minutes will spawn immediately.
* **[UI]** Mission start screen now informs players about delayed flights.
* **[Units]** Added support for F-14A-135-GR
* **[Modding]** Possible to setup liveries overrides in factions definition files

## Fixes :
* **[Flight Planner]** Hold, join, and split points are planned cautiously near enemy airfields. Ascend/descend points are no longer planned.
* **[Flight Planner]** Custom waypoints are usable again. Not that in most cases custom flight plans will revert to the 2.1 flight planning behavior.
* **[Flight Planner]** Fixed UI bug that made it possible to create empty flights which would throw an error.
* **[Flight Planner]** Player flights from carriers will now be delayed correctly according to the player's settings.
* **[Misc]** Spitfire variant with clipped wings was not seen as flyable by DCS Liberation (hence could not be setup as client/player slot)
* **[Misc]** Updated Syria terrain parking slots database, the out-of-date database could end up generating aircraft in wrong slots (We are still experiencing issues with somes airbases, such as Khalkhalah though)

# 2.2.0

## Features/Improvements :
* **[Campaign Generator]** Added early warning radar generation
* **[Campaign Generator]** Added scud launcher sites
* **[Cheat Menu]** Added ability to capture base from mission planner
* **[Cheat Menu]** Added ability to show red ATO
* **[Factions]** Added WW2 factions that do not depend on WW2 asset pack
* **[Factions]** Cold War / Middle eastern factions will use Flak sites
* **[Flight Planner]** Flight planner overhaul, with package and TOT system
* **[Flight Planner]** Pick runways and ascent/descent based on headwind
* **[Map]** Added polygon debug mode display
* **[Map]** Highlight the selected flight path on the map
* **[Map]** Improved SAM display settings
* **[Map]** Improved flight plan display settings
* **[Map]** Caucasus and The Channel map use a new system to generate SAM and strike target location to reduce probability of targets generated in the middle of a forests
* **[Misc]** Flexible Dedicated Hosting Options for Mission Files via environment variables
* **[Moddability]** Custom campaigns can be designed through json files
* **[Moddability]** LUA plugins can now be injected into Liberation missions.
* **[Moddability]** Optional Skynet IADS lua plugin now included
* **[New Game]** Starting budget can be freely selected
* **[New Game]** Exanded information for faction and campaign selection in the new game wizard
* **[UI]** Add double and right click actions to many UI elements.
* **[UI]** Add polygon drawing mode for map background
* **[UI]** Added a warning if you press takeoff with no player enabled flights
* **[UI]** Packages and flights now visible in the main window sidebar
* **[Units/Factions]** Added bombers to some coalitions
* **[Units/Factions]** Added support for SU-57 mod by Cubanace
* **[Units]** Added Freya EWR sites to german WW2 factions
* **[Units]** Added support for many bombers (B-52H, B-1B, Tu-22, Tu-142)
* **[Units]** Added support for new P-47 variants

## Fixes :
* **[Campaign Generator]** Big airbases could end up without any airbase defense.
* **[Campaign generator]** Ship group and offshore buildings should not be generated on land anymore
* **[Flight Planner]** Fix waypoint alitudes for helicopters
* **[Flight Planner]** Fixed CAS aircraft wandering away from frontline
* **[Maps]** Incirlik airbase was missing exclusions zones, so SAMS could end up being generated on the runway
* **[Mission Generator]** Fixed player/client confusion when a flight had only one player slot.
* **[Radios]** Fix A-10C radio
* **[UI]** Many missing unit icons were added
* **[UI]** Missing TER weapons in custom payload now selectable.

# 2.1.5

## Features/Improvements :
* **[Units/Factions]** Enabled EPLRS for ground units that supports it (so they appear on A-10C II TAD and Helmet)

## Fixes :
* **[UI]** Fixed an issue that prevent saving after aborting a mission
* **[Mission Generator]** Fixed aircraft landing point type being wrong

# 2.1.4

## Fixes :
* **[UI]** Fixed an issue that prevented generating the mission (take off button no working) on old savegames.

## Features/Improvements :
* **[Units/Factions]** Added A-10C_2 to USA 2005 and Bluefor modern factions
* **[UI]** Limit number of aircraft that can be bought to the number of available parking slots.
* **[Mission Generator]** Use inline loading of the JSON.lua library, and save to either %LIBERATION_EXPORT_DIR%, or to DCS working directory

## Changes :
* **[Units/Factions]** Bluefor generic factions will now use the new "Combined Joint Task Forces Blue" country in the generated mission instead of "USA"

## Fixes :
* **[UI]** Fixed icon for Viggen
* **[UI]** Added icons for some ground units
* **[Misc]** Fixed issue with Chinese characters in pydcs preventing generating the mission. (Take Off button not working) (thanks to spark135246)
* **[Misc]** Fixed an error causing with ATC frequency preventing generating the mission. (Take Off button not working) (thanks to danalbert)

# 2.1.2

## Fixes :
* **[Mission Generator]** Fix mission generation issues with radio frequencies (Thanks to contributors davidp57 and danalbert)
* **[Mission Generator]** AI should now properly plan flights for Tornados

# 2.1.1

## Features/Improvements :
* **[Other]** Added an installer option (thanks to contributor parithon)
* **[Kneeboards]** Generate mission kneeboards for player flights. Kneeboards include
  airfield/carrier information (ATC frequencies, ILS, TACAN, and runway
  assignments), assigned radio channels, waypoint lists, and AWACS/JTAC/tanker
  information. (Thanks to contributor danalbert)
* **[Radios]** Allocate separate intra-flight channels for most aircraft to reduce global
  chatter. (Thanks to contributor danalbert)
* **[Radios]** Configure radio channel presets for most aircraft. Currently supported are:
  * AJS37
  * AV-8B
  * F-14B
  * F-16C
  * F/A-18C
  * JF-17
  * M-2000C (Thanks to contributor danalbert)
* **[Base Menu]** Added possibility to repair destroyed SAM and base defenses units for the player (Click on a SAM site to fix it)
* **[Base Menu]** Added possibility to buy/sell/replace SAM units
* **[Map]** Added recon images for buildings on strike targets, click on a Strike target to get detailled informations
* **[Units/Factions]** Added F-16C to USA 1990
* **[Units/Factions]** Added MQ-9 Reaper as CAS unit for USA 2005
* **[Units/Factions]** Added Mig-21, Mig-23, SA-342L to Syria 2011
* **[Cheat Menu]** Added buttons to remove money

## Fixed issues :
* **[UI/UX]** Spelling issues (Thanks to contributor steveveepee)
* **[Campaign Generator]** LHA was placed on land in Syrian Civil War campaign
* **[Campaign Generator]** Fixed inverted configuration for Syria full map
* **[Campaign Generator]** Syria "Inherent Resolve" campaign, added Incirlik Air Base
* **[Mission Generator]** AH-1W was not used by AI to generate CAS mission by default
* **[Mission Generator]** Fixed F-16C targeting pod not being added to payload
* **[Mission Generator]** AH-64A and AH-64D payloads fix. 
* **[Units/Factions]** China will use KJ-2000 as awacs instead of A-50

# 2.1.0

## Features/Improvements :

* **[Campaign Generator]** Added Syria map
* **[Campaign Generator]** Added 5 campaigns for the Syria map
* **[Campaign Generator]** Added 2 small scale campaign for Persian Gulf map
* **[Units/Factions]** Added factions for Syria map : Syria 2011, Arab Armies 1982, 1973, 1968, 1948, Israel 1982, 1973, 1948
* **[Base Menu]** Budget is visible in recruitment menu. (Thanks to Github contributor root0fall)
* **[Misc]** Added error message in mission when the state file can not be written
* **[Units/Factions]** China, Pakistan, UAE will now use the new WingLoong drone as JTAC instead of the MQ-9 Reaper
* **[Units/Factions]** Minor changes to Syria 2011 and Turkey 2005 factions
* **[UI]** Version number is shown in about dialog

## Fixed issues :

* **[Mission Generator]** Caucasus terrain improvement on exclusions zone (added forests between Vaziani and Beslan to exclusion zones)
* **[Mission Generator]** The first unit of every base defenses group could not be controlled with Combined Arms.
* **[Mission Generator]** Reduced generated helicopter altitude for CAS missions
* **[Mission Generator]** F-16C default CAS payload was asymmetric, fixed.
* **[Mission Generator]** AH-1W couldn't be bought, and added default payloads.
* **[UI/UX]** Fixed Mi-28N missing thumbnail
* **[UI/UX]** Fixed list of flights not refreshing when changing the mission departure (T+).

# 2.0.11

## Features/Improvements :

* **[Units/Factions]** Added Mig-31, Su-30, Mi-24V, Mi-28N to Russia 2010 faction.
* **[Units/Factions]** Added F-15E to USA 2005 and USA 1990 factions.
* **[Mission Generator]** Added a parameter to choose whether the JTACs should use smoke markers or not

## Fixed issues : 

* **[Units/Factions]** Fixed big performance issue in new release UI that occurred only when running the .exe
* **[Units/Factions]** Fixed mission generation not working with Libya faction
* **[Units/Factions]** Fixed OH-58D not being used by AI
* **[Units/Factions]** Typo in UK 1990 name (fixed by bwRavencl)
* **[Units/Factions]** Fixed Tanker Tacan channel not being the same as the briefing one. (Sorry)
* **[Mission Generator]** Neutral airbases services will now be disabled. (Not possible to refuel or re-arm there)
* **[Mission Generator]** AI will be configured to limit afterburner usage
* **[Mission Generator]** JTAC will not use laser codes above 1688 anymore
* **[Mission Generator]** JTAC units were misconfigured and would not be invisible/immortal. 
* **[Mission Generator]** Increased JTAC status message duration to 25s, so you have more time to enter coordinates;
* **[Mission Generator]** Destroyed units carcass will not appear on airfields to avoid having a destroyed vehicle blocking a runway or taxiway.


# 2.0.10

## Features/Improvements :
* **[Misc]** Now possible to save game in a different file, and to open DCS Liberation savegame files. (You are not restricted to a single save file anymore)
* **[UI/UX]** New dark UI Theme and default theme improvement by Deus
* **[UI/UX]** New "satellite" map backgrounds
* **[UX]** Base menu is opened with a single mouse click
* **[Units/Factions/Mods]** Added Community A-4E-C support for faction Bluefor Cold War
* **[Units/Factions/Mods]** Added MB-339PAN support for faction Bluefor Cold War  
* **[Units/Factions/Mods]** Added Rafale AI mod support
* **[Units/Factions/Mods]** Added faction "France Modded" with units from frenchpack v3.5 mod
* **[Units/Factions/Mods]** Added faction "Insurgent modded" with Insurgent units from frenchpack v3.5 mod (Toyota truck)
* **[Units/Factions/Mods]** Added factions Canada 2005, Australia 2005, Japan 2005, USA Aggressors, PMC
* **[New Game Wizard]** Added the list of required mods for modded factions.
* **[New Game Wizard]** No more RED vs BLUE opposing faction restrictions.
* **[New Game Wizard]** New campaign generation settings added : No aircraft carrier, no lha, no navy, invert map starting positions.
* **[Mission Generator]** Artillery units will start firing mission after a random delay. It should reduces lag spikes induced by artillery strikes by spreading them out.
* **[Mission Generator]** Ground units will retreat after taking too much casualties. Artillery units will retreat if engaged.
* **[Mission Generator]** The briefing will now contain the carrier ATC frequency
* **[Mission Generator]** The briefing contains a small situation update.
* **[Mission Generator]** Previously destroyed units are visible in the mission. (And added a performance settings to disable this behaviour)
* **[Mission Generator]*c* Basic JTAC on Frontlines
* **[Campaign Generator]** Added Tarawa in caucasus campaigns
* **[Campaign Generator]** Tuned the various existing campaign parameters
* **[Campaign Generator]** Added small campaign : "Russia" on Caucasus Theater 

## Fixed issues :
* **[Mission Generator]** Carrier will sail into the wind, not in the same direction
* **[Mission Generator]** Carrier cold start was not working (flight was starting warm even when cold was selected)
* **[Mission Generator]** Carrier group ships are more spread out
* **[Mission Generator]** Fixed wrong radio frequency for german WW2 warbirds
* **[Mission Generator]** Fixed FW-190A8 spawning with bomb rack for CAP missions
* **[Mission Generator]** Fixed A-20G spawning with no payload
* **[Mission Generator]** Fixed Su-33 spawning too heavy to take off from carrier
* **[Mission Generator]** Fixed Harrier AV-8B spawning too heavy to take off from tarawa
* **[Mission Generator]** Base defense units were not controllable with Combined Arms
* **[Mission Generator]** Tanker speed was too low
* **[Mission Generator]** Tanker TACAN settings were wrong
* **[Mission Generator]** AI aircraft should start datalink ON (EPLRS)
* **[Mission Generator]** Base defense units should not spawn on runway and or taxyway. (The chance for this to happen should now be really really low)
* **[Mission Generator]** Fixed all flights starting "In flight" after playing a few missions (parking slot reset issue)
* **[Mission Script/Performance]** Mission lua script will not listen to weapons fired event anymore and register every fired weapons. This should improve performance especially in WW2 scenarios or when rocket artillery is firing. 
* **[Campaign Generator]** Carrier name will now not appear for faction who do not have carriers
* **[Campaign Generator]** SA-10 sites will now have a tracking radar.
* **[Units/Factions]** Remove JF-17 from USA 2005 faction
* **[Units/Factions]** Remove AJS-37 from Russia 2010
* **[Units/Factions]** Removed Oliver Hazard Perry from cold war factions (too powerful sam system for the era)
* **[Bug]** On the persian gulf full map campaign, the two carriers were sharing the same id, this was causing a lot of bugs
* **[Performance]** Tuned the culling setting so that you cannot run into situation where no friendly or enemy AI flights are generated
* **[Other]** Application doesn't gracefully exit.
* **[Other]** Other minor fixes, and multiples factions small changes

# 2.0 RC 9

## Features/Improvements :
* **[UI/UX]** New icons from contributor Deus

## Fixed issues :
* **[Mission Generator]** Carrier TACAN was wrongfully set up as an A/A TACAN
* **[Campaign Generator]** Fixed issue with Russian navy group generator causing a random crash on campaign creation.

# 2.0 RC 8

## Fixed issues :
* **[Mission Generator]** Frequency for P-47D-30 changed to 124Mhz (Generated mission with 251Mhz would not work)
* **[Mission Generator]** Reduced the maximum number of uboat per generated group
* **[Mission Generator]** Fixed an issue with the WW2 LST groups (superposed units).
* **[UI]** Fixed issue with the zoom

# 2.0 RC 7

## Features/Improvements :

* **[Units/Factions]** Added P-47D-30 for factions allies_1944
* **[Units/Factions]** Added factions : Bluefor Coldwar, Germany 1944 Easy

* **[Campaign/Map]** Added a campaign in the Channel map
* **[Campaign/Map]** Changed the Normandy campaign map
* **[Campaign/Map]** Added new campaign Normandy Small

* **[Mission Generator]** AI Flight generator has been reworked
* **[Mission Generator]** Add PP points for JF-17 on STRIKE missions
* **[Mission Generator]** Add ST point for F-14B on STRIKE missions
* **[Mission Generator]** Flights with client slots will never be delayed
* **[Mission Generator]** AI units can start from parking (With a new setting in Settings Window to disable it)
* **[Mission Generator]** Tacan for carrier will only be in Mode X from now
* **[Mission Generator]** RTB waypoints for autogenerated flights

* **[Flight Planner]** Added CAS mission generator
* **[Flight Planner]** Added CAP mission generator
* **[Flight Planner]** Added SEAD mission generator
* **[Flight Planner]** Added STRIKE mission generator
* **[Flight Planner]** Added buttons to add autogenerated waypoints (ASCEND, DESCEND, RTB)
* **[Flight Planner]** Improved waypoint list
* **[Flight Planner]** WW2 factions uses different parameters for flight planning.

* **[Settings]** Added settings to disallow external views
* **[Settings]** Added settings to choose F10 Map mode (All, Allies only, Player only, Fog of War, Map Only)
* **[Settings]** Added settings to choose whether to auto-generate objective marks on the F10 map

* **[Info Panel]** Added information about destroyed buildings in info panel
* **[Info Panel]** Added information about destroyed units at SAM site in info panel
* **[Debriefing]** Added information about units destroyed outside the frontline in the debriefing window
* **[Debriefing]** Added destroyed buildings in the debriefing window

* **[Map]** Tooltip now contains the list of building for Strike targets on the map
* **[Map]** Added "Oil derrick" building
* **[Map]** Added "ww2 bunker" building (WW2)
* **[Map]** Added "ally camp" building (WW2)
* **[Map]** Added "V1 Site" (WW2)

* **[Misc]** Made it possible to setup DCS Saved Games directory and DCS installation directory manually at first start
* **[Misc]** Added culling performance settings 

## Fixed issues :

* **[Units/Factions]** Replaced S3-B Tanker by KC130 for most factions (More fuel)
* **[Units/Factions]** WW2 factions will not have offshore oil station and other modern buildings generated. No more third-reich operated offshore stations will spawn on normandy's coast. 
* **[Units/Factions]** Aircraft carrier will try to move in the wind direction
* **[Units/Factions]** Missing icons added for some aircraft

* **[Mission Generator]** When playing as RED the activation trigger would not be properly generated
* **[Mission Generator]** FW-190A8 is now properly considered as a flyable aircraft
* **[Mission Generator]** Changed "strike" payload for Su-24M that was ineffective
* **[Mission Generator]** Changed "strike" payload for JF-17 to use LS-6 bombs instead of GBU
* **[Mission Generator]** Change power station template. (Buildings could end up superposed).

* **[Maps/Campaign]** Now using Vasiani airbase instead of Soganlung airport in Caucasus campaigns (more parking slot)
* **[Info Panel]** Message displayed on base capture event stated that the enemy captured an airbase, while it was the player who captured it.
* **[Map View]** Graphical glitch on map when one building of an objective was destroyed, but not the others 
* **[Mission Planner]** The list of flights was not updated on departure time change. 


# 2.0 RC 6

Saves file from RC5 are not compatible with the new version. 
Sorry :(

## Features/Improvements :
* **[Units/Factions]** Supercarrier support (You have to go to settings to enable it, if you have the supercarrier module)
* **[Units/Factions]** Added 'Modern Bluefor' factions, containing all most popular DCS flyable units
* **[Units/Factions]** Factions US 2005 / 1990 will now sometimes have Arleigh Burke class ships instead of Perry as carrier escorts 
* **[Units/Factions]** Added support for newest WW2 Units
* **[Campaign logic]** When a base is captured, refill the "base defenses" group with units for the new owner.
* **[Mission Generator]** Carrier ICLS channel will now be configured (check your briefing)
* **[Mission Generator]** SAM units will spawn on RED Alarm state
* **[Mission Generator]** AI Flight planner now creates its own STRIKE flights
* **[Mission Generator]** AI units assigned to Strike flight will now actually engage the buildings they have been assigned.
* **[Mission Generator]** Added performance settings to allow disabling : smoke, artillery strike, moving units, infantry, SAM Red alert mode.
* **[Mission Generator]** Using Late Activation & Trigger in attempt to improve performance & reduce stutter (Previously they were spawned through 'ETA' feature)
* **[UX]** : Improved flight selection behaviour in the Mission Planning Window
 
## Fixed issues :
* **[Mission Generator]** Payloads were not correctly assigned in the release version. 
* **[Mission Generator]** Game generation does not work when "no night mission" settings was selected and the current time was "day"
* **[Mission Generator]** Game generation does not work when the player selected faction has no AWACS
* **[Mission Generator]** Planned flights will spawn even if their home base has been captured or is being contested by enemy ground units. 
* **[Campaign Generator]** Base defenses would not be generated on Normandy map and in some rare cases on others maps as well
* **[Mission Planning]** CAS waypoints created from the "Predefined waypoint selector" would not be at the exact location of the frontline
* **[Naming]** CAP mission flown from airbase are not named BARCAP anymore (CAP from carrier is still named BARCAP)<|MERGE_RESOLUTION|>--- conflicted
+++ resolved
@@ -17,11 +17,8 @@
 * **[Flight Planning]**  Added a new helo mission type: AirAssault which can be used to load and transport infantry troops from a pickup zone or a carrier to an enemy CP to capture it.
 * **[Flight Planning]**  Improved the Airlift mission type so that it now can be enforced within the unit transfer dialog and implemented CTLD support. This allows user to spawn sling loadable crates at the pickup location and fly transport flights.
 * **[Modding]** Updated UH-60L mod version support to 1.3.1
-<<<<<<< HEAD
 * **[Modding]** Updated F-104 mod version support to 2.7.11.222.01
-=======
 * **[Modding]** Updated the High Digit SAMs implementation and added the HQ-2 as well as the upgraded SA-2 and SA-3 Launchers from the mod. Threat range circles will now also be displayed correctly.
->>>>>>> 1bee29de
 * **[UI]** Added options to the loadout editor for setting properties such as HMD choice.
 * **[UI]** Added separate images for the different carrier types.
 * **[UI]** Add Accept/Reset buttons to Air Wing Configurator screen.
