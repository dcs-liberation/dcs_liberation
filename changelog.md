--- conflicted
+++ resolved
@@ -6,11 +6,8 @@
 
 * **[Engine]** Support for DCS 2.8.6.41066.
 * **[UI]** Limited size of overfull airbase display and added scrollbar.
-<<<<<<< HEAD
 * **[UI]** Waypoint altitudes can be edited in Waypoints tab of Edit Flight window.
-=======
 * **[UI]** Moved air wing and transfer menus to the toolbar to improve UI fit on low resolution displays.
->>>>>>> b18b3719
 
 ## Fixes
 
