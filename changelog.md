# 5.0.0

Saves from 3.x are not compatible with 5.0.

## Features/Improvements

## Fixes

# 4.0.1

Saves from 4.0.0 are compatible with 4.0.1.

## Features/Improvements

<<<<<<< HEAD
* **[UI]** Added ability to take notes and have those notes appear as a kneeboard page.
=======
* **[UI]** Hovering over the weather information now dispalys the cloud base (meters and feet).
* **[UI]** Google search link added to unit information when there is no information provided.
>>>>>>> 2a5c523a

## Fixes

# 4.0.0

Saves from 3.x are not compatible with 4.0.

## Features/Improvements

* **[Engine]** Support for DCS 2.7.2.7910.1 and newer, including Cyprus, F-16 JDAMs, and the Hind.
* **[Campaign]** Squadrons now (optionally, off by default) have a maximum size and killed pilots replenish at a limited rate.
* **[Campaign]** Added an option to disable levelling up of AI pilots.
* **[Campaign]** Added Russian Intervention 2015 campaign on Syria, for a small and somewhat realistic Russian COIN scenario.
* **[Campaign]** Added Operation Atilla campaign on Syria, for a reasonably large invasion of Cyprus scenario.
* **[Campaign AI]** AI will plan Tanker flights.
* **[Campaign AI]** Removed max distance for AEW&C auto planning.
* **[Economy]** Adjusted prices for aircraft to balance out some price inconsistencies.
* **[Factions]** Added more tankers to factions.
* **[Flight Planner]** Added ability to plan Tankers.
* **[Modding]** Campaign format version is now 7.0 to account for DCS map changes that made scenery strike targets incompatible with existing campaigns.
* **[Mods]** Added support for the Gripen mod.
* **[Mods]** Removes MB-339PAN support, as the mod is now deprecated and no longer works with DCS 2.7+.
* **[Mission Generation]** Added support for "Neutral Dot" label options.
* **[New Game Wizard]** Mods are now selected via checkboxes in the new game wizard, not as separate factions.
* **[UI]** Ctrl click and shift click now buy or sell 5 or 10 units respectively.
* **[UI]** Multiple waypoints can now be deleted simultaneously if multiple waypoints are selected.
* **[UI]** Carriers and LHAs now match the colour of airfields, and their destination icons are translucent.
* **[UI]** Updated intel box text for first turn.
* **[UI]** Base Capture Cheat is now usable at all bases and can also be used to transfer player-owned bases to OPFOR.
* **[UI]** Pass Turn button is relabled as "Begin Campaign" on Turn 0.  
* **[UI]** Added a ruler to the map.
* **[UI]** Liberation now saves games to `<DCS user directory>/Liberation/Saves` by default to declutter the main directory.

## Fixes

* **[Campaign AI]** Fix procurement for factions that lack some unit types.
* **[Campaign AI]** Fix auto purchase of aircraft for factions that have no transport aircraft.
* **[Campaign AI]** Fix refunding of pending aircraft purchases when a side has no factory available.  
* **[Mission Generation]** Fixed problem with mission load when control point name contained an apostrophe.
* **[Mission Generation]** Fixed EWR group names so they contribute to Skynet again.
* **[Mission Generation]** Fixed duplicate name error when generating convoys and cargo ships when creating manual transfers after loading a game.
* **[Mission Generation]** Fixed empty convoys not being disbanded when all units are killed/removed.
* **[Mission Generation]** Fixed player losing frontline progress when skipping from turn 0 to turn 1.
* **[Mission Generation]** Fixed issue where frontline would only search to the right for valid locations.
* **[UI]** Made non-interactive map elements less obstructive.
* **[UI]** Added support for Neutral Dot difficulty label
* **[UI]** Clear skies at night no longer described as "Sunny" by the weather widget.
* **[UI]** Removed ability to buy (useless) ground units at carriers and LHAs.
* **[UI]** Fixed enable/disable of buy/sell buttons.
* **[UI]** EWRs now appear in the custom waypoint list.

# 3.0.0

Saves from 2.5 are not compatible with 3.0.

## Features/Improvements

* **[Campaign]** Ground units can now be transferred by road, airlift, and cargo ship. See https://github.com/dcs-liberation/dcs_liberation/wiki/Unit-Transfers for more information.
* **[Campaign]** Ground units can no longer be sold. To move units to a new location, transfer them.
* **[Campaign]** Ground units must now be recruited at a base with a factory and transferred to their destination. When buying units in the UI, the purchase will automatically be fulfilled at the closest factory, and a transfer will be created on the next turn.
* **[Campaign]** Non-control point FOBs will no longer spawn.
* **[Campaign]** Added squadrons and pilots. See https://github.com/dcs-liberation/dcs_liberation/wiki/Squadrons-and-pilots for more information.
* **[Campaign]** Capturing a base now depopulates all of its attached objectives with units: air defenses, EWRs, ships, armor groups, etc. Buildings are captured.
* **[Campaign]** Ammunition Depots determine how many ground units can be deployed on the frontline by a control point.
* **[Campaign AI]** AI now considers Ju-88s for CAS, strike, and DEAD missions.
* **[Campaign AI]** AI planned AEW&C missions will now be scheduled ASAP.
* **[Campaign AI]** AI now considers the range to the SAM's threat zone rather than the range to the SAM itself when determining target priorities.
* **[Campaign AI]** Auto purchase of ground units will now maintain unit composition instead of buying randomly. The unit composition is predefined.
* **[Campaign AI]** Auto purchase will aim to purchase enough ground units to support the frontline, plus 30% reserve units.
* **[Campaign AI]** Auto purchase will now adjust its air/ground balance to favor whichever is under-funded.
* **[Flight Planner]** Desired mission length is now configurable (defaults to 60 minutes). A BARCAP will be planned every 30 minutes. Other packages will simply have their takeoffs spread out or compressed such that the last flight will take off around the mission end time.
* **[Flight Planner]** Flight plans now include bullseye waypoints.
* **[Flight Planner]** Differentiated SEAD and SEAD escort. SEAD is tasked with suppressing the package target, SEAD escort is tasked with protecting the package from all SAMs along its route.
* **[Flight Planner]** Planned airspeed increased to 0.85 mach for supersonic airframes and 85% of max speed for subsonic.
* **[Flight Planner]** Taxi time estimation for airfields increased from 5 minutes to 8 minutes.
* **[Flight Planner]** Reduce expected error margin for flight plans from 10% to 5%.
* **[Flight Planner]** SEAD flights are scheduled one minute ahead of the package's TOT so that they can suppress the site ahead of the strike.
* **[Flight Planner]** Automatic ATO generation for the player's coalition can now be disabled in the settings.
* **[Payloads]** AI flights for most air to ground mission types (CAS excluded) will have their guns emptied to prevent strafing fully armed and operational battle stations. Gun-reliant airframes like A-10s and warbirds will keep their bullets.
* **[Kneeboard]** ATC table overflow alleviated by wrapping long airfield names and splitting ATC frequency and channel into separate rows.
* **[UI]** Overhauled the map implementation. Now uses satellite imagery instead of low res map images. Display options have moved from the toolbar to panels in the map.
* **[UI]** Campaigns generated for an older or newer version of the game will now be marked as incompatible. They can still be played, but bugs may be present.
* **[UI]** DCS loadouts are now selectable in the loadout setup menu.
* **[UI]** Added global aircraft inventory view under Air Wing dialog.
* **[UI]** Base menu now shows information about ground unit deployment limits.
* **[Modding]** Campaigns now choose locations for factories to spawn.
* **[Modding]** Campaigns now choose locations for ammunition depots to spawn.
* **[Modding]** Campaigns now use map structures as strike targets.
* **[Modding]** Campaigns may now set *any* objective type to be a required spawn rather than random chance. Support for random objective generation was removed.
* **[Modding]** Campaigns may now place AAA objectives.
* **[Modding]** Can now install custom factions to <DCS saved games>/Liberation/Factions instead of the Liberation install directory.
* **[Performance Settings]** Added a settings to lower the number of smoke effects generated on frontlines. Lowered default settings for frontline smoke generators, so less smoke should be generated by default.
* **[Configuration]** Liberation preferences (DCS install and save game location) are now saved to `%LOCALAPPDATA%/DCSLiberation` to prevent needing to reconfigure each new install.
* **[Skynet]** Updated to 2.1.0.

## Fixes

* **[Campaign AI]** Fix purchase of aircraft by priority (the faction's list was being used as the priority list rather than the game's).
* **[Campaign AI]** Fixed bug causing AI to over-purchase cheap aircraft.
* **[Campaign AI]** Auto planner will no longer attempt to plan missions for which the faction has no compatible aircraft.
* **[Campaign AI]** Stop purchasing aircraft after the first unaffordable package to attempt to complete more packages rather than filling airfields with cheap escorts that will never be used.
* **[Campaign]** Fixed bug where offshore strike locations were being used to spawn ship objectives.
* **[Campaign]** EWR sites are now purchasable.
* **[Flight Planner]** AI strike flight plans now include the correct target actions for building groups.
* **[Flight Planner]** AI BAI/DEAD/SEAD flights now have tasks to attack all groups at the target location, not just the primary group (for multi-group SAM sites).
* **[Flight Planner]** Fixed some contexts where damaged runways would be used. Destroying a carrier will no longer break the game.

# 2.5.1

## Features/Improvements

* **[UI]** Engagement ranges are now displayed by default.
* **[UI]** Engagement range display generalized to work for all patrolling flight plans (BARCAP, TARCAP, and CAS).
* **[Flight Planner]** Front lines no longer project threat zones to avoid pushing BARCAPs back so much. TARCAPs will be forcibly planned but strike packages will not route around front lines even if it is reasonable to do so.

## Fixes

* **[Campaigns]** EWRs associated with a base will now only be generated near the base.
* **[Flight Planner]** Fixed error when generating AEW&C flight plans in campaigns with no front lines.

# 2.5.0

Saves from 2.4 are not compatible with 2.5.

## Features/Improvements

* **[Engine]** DCS 2.7 Support
* **[UI]** Improved FOB menu, added a custom banner, and do not display aircraft recruitment menu
* **[Flight Planner]** Added AEW&C missions. (by siKruger)
* **[Kneeboard]** Added dark kneeboard option (by GvonH)
* **[Campaigns]** Multiple EWR sites may now be generated, and EWR sites may be generated outside bases (by SnappyComebacks)
* **[Mission Generation]** Cloudy and rainy (but not thunderstorm) weather will use the cloud presets from DCS 2.7.
* **[Plugins]** Added LotATC export plugin (by drsoran)
* **[Plugins]** Added Splash Damage Plugin (by Wheelijoe)
* **[Loadouts]** Replaced Litening with ATFLIR for all default F/A-18C loadouts.

## Fixes

* **[Flight Planner]** Front lines now project threat zones, so TARCAP/escorts will not be pruned for flights near the front. Packages may also route around the front line when practical.
* **[Flight Planner]** Fixed error when planning BAI at SAMs with dead subgroups.
* **[Flight Planner]** Mig-19 was not allowed for CAS roles fixed
* **[Flight Planner]** Increased size of navigation planning area to avoid plannign failures with distant waypoints.
* **[Flight Planner]** Fixed UI refresh when unchecking the "default loadout" box in the loadout editor.
* **[Objective names]** Fixed typos in objective name : ARMADILLLO -> ARMADILLO (by SnappyComebacks)
* **[Payloads]** F-86 Sabre was missing a custom payload
* **[Payloads]** Added GAR-8 period restrictions (by Mustang-25)
* **[Campaign]** Date now progresses.
* **[Campaign]** Added game over message when a coalition runs out of functioning airbases.
* **[Mission Generation]** Fixed "invalid face handle" error in kneeboard generation that occurred on some machines.

## Regressions

* **[Mod Support]** Stopped support for 2.5.5 Rafale Mode, and removed factions that were using it
* **[Mod Support]** Su-57 mod support might be out of date

# 2.4.3

## Features/Improvements

* **[New Game Wizard]** Added the possibility to setup custom start date

## Fixes

* **[Mods]** Updated C-130J mod data to version 6.4
* **[Mods]** Updated F-22A mod to latest version

# 2.4.2

## Features/Improvements

* **[Factions]** Introduction dates and fallback weapons added for US, Russian, UK, and French weapons. Huge thanks to @TheCandianVendingMachine for the massive amount of data entry!
* **[Campaigns]** Added 1995 start dates.

## Fixes

* **[Economy]** Pending ground unit purchases will also be transferred when a connected base is captured.
* **[UI]** Fixed rounding of budget in recruitment menu.

# 2.4.1

## Fixes

* **[Units]** Fixed syntax error with the SH-60B payload file.
* **[Culling]** Missile sites generate reasonably sized non-cull zones rather than 100km ones.
* **[UI]** Budget display is also now rounded to 2 decimal places.
* **[UI]** Fixed some areas where the old, non-pretty name was displayed to users.

# 2.4.0

Saves from 2.3 are not compatible with 2.4.

## Highlights

* Improved flight plan generation to avoid loitering in or traveling through threatened areas when practical.
* Improved AI aircraft purchasing behavior.
* Era-restricted weapons (work in progress).
* Tons of UI polish.
* Rebalanced economy to keep opfor competitive over the course of the game.

## Features/Improvements

* **[Flight Planner]** Air-to-air and SEAD escorts will no longer be automatically planned for packages that are not in range of threats.
* **[Flight Planner]** Non-custom flight plans will now navigate around threat areas en route to the target area when practical.
* **[Flight Planner]** Flight plans along front lines now ensure that the race track start is closer to the departure airfield than the race track end.
* **[Campaign AI]** Auto-purchase now prefers airfields that are not within range of the enemy.
* **[Campaign AI]** Auto-purchase now prefers the best aircraft for the task, but will attempt to maintain some variety.
* **[Campaign AI]** Opfor now sells off odd aircraft since they're unlikely to be used.
* **[Campaign AI]** Multiple rounds of CAP will be planned (roughly 90 minutes of coverage). Default starting budget has increased to account for the increased need for aircraft.
* **[Mission Generator]** Multiple groups are created for complex SAM sites (SAMs with additional point defense or SHORADS), improving Skynet behavior.
* **[Mission Generator]** Default start type can now be chosen in the settings. This replaces the non-functional "AI Parking Start" option. **Selecting any type other than cold will break OCA/Aircraft missions.**
* **[Cheat Menu]** Added ability to toggle base capture and frontline advance/retreat cheats.
* **[Skynet]** Updated to 2.0.1.
* **[Skynet]** Point defenses are now configured to remain on to protect the site they accompany.
* **[Hercules]** Updated the Hercules Cargo list file.
* **[Balance]** Opfor now gains income using the same rules as the player, significantly increasing their income relative to the player for most campaigns.
* **[Balance]** Units now retreat from captured bases when able. Units with no retreat path will be captured and sold.
* **[Economy]** FOBs generate only $10M per turn (previously $20M like airbases).
* **[Economy]** Carriers and off-map spawns generate no income (previously $20M like airbases).
* **[Economy]** Sales of aircraft and ground vehicles can now be cancelled before the next turn begins.
* **[UI]** Multi-SAM objectives now show threat and detection rings per group.
* **[UI]** New icon for AA sites with no active threat.
* **[UI]** Unit names are now prettier and more accurate, and can now be set per-country for added historical flavour.
* **[UI]** Default loadout is now shown for flights with no custom loadout selected.
* **[UI]** Aircraft for a new flight are now only selectable if they match the task type for that flight.
* **[UI]** WIP - There is now a unit info button for each unit in the recruitment list, that should help newer players learn what each unit does.
* **[UI]** Docs for time-on-target and creating new theaters/factions/loadouts are now linked in the UI at the appropriate places.
* **[UI]** ASAP is now a checkbox rather than a button. Enabling this will disable the TOT selector but changes to the package structure will automatically re-ASAP the package.
* **[UI]** Arrival airfield is now shown in the flight list if it differs from the departure airfield.
* **[UI]** Start type can now be selected when creating a flight.
* **[UI]** Arrival and divert airfields can be edited after the flight is created.
* **[Factions]** Added option for date-based loadout restriction. Active radar homing missiles are handled, patches welcome for the other thousand weapons.
* **[Factions]** Added Poland 2010 faction.
* **[Factions]** Added Greece 2005 faction.
* **[Factions]** Added Iran 1988 faction.
* **[Units]** Support for E-2 Hawkeye, SH-60B Seahawk, S-3B Viking (thanks to awinterquest) and SpGH Dana - these are now being used by appropriate factions.
* **[Culling]** Missile sites are no longer culled.
* **[Campaigns]** Added campaign "Black Sea Lite" by Starfire
* **[Campaigns]** Added campaign "Exercise Vegas Nerve" by Starfire 
* **[New game Wizard]** The theater page is now the first page of the campaign wizard, recommended factions will be selected automatically on the faction selection page
* **[New game Wizard]** Added information text about the selected campaign performance.
* **[Mod Support]** Added support for High Digit SAMs mod 1.4.0
* **[Mod Support]** Added SAMs sites generator : KS19Generator, SA10BGenerator, SA12Generator, SA17Generator, SA20Generator, SA20BGenerator, SA23Generator    

## Fixes

* **[Hercules]** Updated the default Hercules radio frequency.
* **[Economy]** Pending unit orders at captured bases will be refunded.
* **[UI]** Carrier group SAM threat rings now move with the carrier.
* **[UI]** Base intel menu no longer compresses text, and is now scrollable.
* **[UI]** Edit Flight window is now dynamically sized to adapt to the width of waypoint names, so they no longer get truncated.
* **[UI]** Budget income display is now rounded to 2 decimal places.
* **[UI]** Fixed incorrect income per turn displayed for strike target tooltip.
* **[Factions]** USA with C-130 faction now links to the required mod.
* **[Campaign]** Fixed issue where destroyed buildings would sometimes not count as destroyed and thus respawn.
* **[Campaign]** Fixed issue where destroyed runways were not registered.
* **[Units]** J-11A is no longer spawned with empty loadout.
* **[Units]** F-14B is no longer spawned with empty loadout for fighter sweep tasks.
* **[Units]** Pyotr Velikiy cruiser has been removed for now as it's nearly unkillable.
* **[Units]** Submarines have been removed for now as they aren't wholly functional.
* **[Units]** Fixed "FACTION ERROR : Unable to find OliverHazardPerryGroupGenerator in pydcs" error at startup.
* **[Mission Generator]** Fixed a bug where units set to Aggressive stance sometimes did not move.
* **[Mission Generator]** Flyover points for OCA/Aircraft missions are now generated correctly.
* **[Flight Planner]** Fixed not being able to create custom waypoints for buildings.
* **[Flight Planner]** Strike missions will no longer be automatically planned against SAMs.
* **[Flight Planner]** Strike missions will no longer be automatically planned against FOB structures.

# 2.3.4

## Fixes:
[Mission Generator] Mission generator would crash when generating fire missions for destroyed SCUD sites - fixed

# 2.3.3

## Features/Improvements
* **[Campaigns]** Reworked Golan Heights campaign on Syria, (Added FOB and preset locations for SAMS)
* **[Campaigns]** Added a lite version of the Golan Heights campaign
* **[Campaigns]** Reworked Syrian Civil War campaign (Added FOB and preset locations for SAMS)
* **[Campaigns]** Reworked Emirates campaign
* **[Campaigns]** AA units added to frontlines and updated all factions to include some frontline AA units.
* **[Mission Generator]** Infantry will only be generated for APC and IFV groups
* **[Mission Generator]** Infantry squads size is not randomized anymore
* **[Mission Generator]** Infantry squads can have a mortar. 
* **[Mission Generator]** SCUD missiles sites will now fire on enemy controls points in range when possible
* **[Factions]** Updated Nato Desert Storm to include F-14A
* **[Factions]** Updated Iraq 1991 factions to include Zsu-57 and Mig-29A
* **[Factions]** Germany 1944, added Stug III and Stug IV
* **[Factions]** Added factions Insurgents (Hard) with better and more weapons
* **[Plugins]** [The EWRS plugin](https://github.com/Bob7heBuilder/EWRS) is now included.
* **[UI]** Added enemy intelligence summary and details window.

## Fixes:
* **[Factions]** AI would never buy artillery units for the frontline - fixed
* **[Factions]** Removed the F-111 unit from the NATO desert storm faction. (Recruiting it would cause crashes in DCS, since it is not a valid unit)
* **[Campaign]** Automatic redeployment of ground units would sometimes fail - fixed
* **[Mission Generator]** Artillery groups would retreat in the wrong direction - fixed
* **[Units]** Fixed SPG_Stryker_M1128_MGS not being in db
* **[UI]** Fixed and added many missing ground units icons
* **[UI]** Ship groups could be replaced by SAM sites in the UI, which would lead to broken mission being generated - fixed 
* **[New Game Wizard]** Removed the "mid game" campaign generator option which is currently broken
* **[Mission Generator]** Empty navy groups will no longer be generated
* **[Mission Generator]** Fixed BAI, SEAD, and DEAD flights ocassionally being assigned the wrong targets.
* **[Flight Planner]** Fixed not being able to plan packages against opfor carriers
* **[UI]** Repaired SAMs no longer show as dead.
* **[UI]** Fixed not being able to manage a disbanded site after disbanding and closing the base menu.

# 2.3.2

## Features/Improvements
* **[Units]** Support for newly added BTR-82A, T-72B3
* **[Units]** Added ZSU-57 AAA sites
* **[Culling]** BARCAP missions no longer create culling exclusion zones.
* **[Flight Planner]** Improved TOT planning. Negative start times no longer occur with TARCAPs and hold times no longer affect planning for flight plans without hold points.
* **[Factions]** Added Iraq 1991 faction (thanks again to Hawkmoon!)

## Fixes:
* **[Mission Generator]** Fix mission generation error when there are too many radio frequency to setup for the Mig-21
* **[Mission Generator]** Fix ground units not moving forward
* **[Mission Generator]** Fixed assigned radio channels overlapping with beacons.
* **[Flight Planner]** Fix creation of custom waypoints.
* **[Campaigns]** Fixed many cases of SAMs spawning on the runways/taxiways in Syria Full.

# 2.3.1

## Features/Improvements
* **[UX]** Added a warning message when the player is attempting to buy more planes at an already full airbase. 
* **[Campaigns]** Migrated Syria full map to new format. (Thanks to Hawkmoon)
* **[Faction]** Added NATO desert Storm faction (Thanks to Hawkmoon)

## Fixes:
* **[AI]** CAP flights will engage enemies again.
* **[Campaigns]** Fixed a missing path on the Caucasus Full Map campaign

# 2.3.0

## Features/Improvements
* **[Campaign Map]** Overhauled the campaign model
* **[Campaign Map]** Possible to add FOB as control points
* **[Campaign Map]** Added off-map spawn locations
* **[Campaign AI]** Overhauled AI recruiting behaviour
* **[Campaign AI]** Added AI procurement for Blue
* **[Campaign]** New Campaign: "Black Sea"
* **[Mission Planner]** Possible to move carrier and tarawa on the campaign map
* **[Mission Generator]** Infantry squads on frontline can have manpads
* **[Mission Generator]** Unused aircraft now spawned to allow for OCA strikes
* **[Mission Generator]** Opfor now obeys parking limits
* **[Mission Generator]** Support for Anubis C-130 Hercules mod
* **[Flight Planner]** Added fighter sweep missions.
* **[Flight Planner]** Added BAI missions.
* **[Flight Planner]** Added anti-ship missions.
* **[Flight Planner]** Differentiated BARCAP and TARCAP. TARCAP is now for hostile areas and will arrive before the package.
* **[Flight Planner]** Added OCA missions
* **[Flight Planner]** Added Alternate/divert airfields
* **[Culling]** Added possibility to include/exclude carriers from culling zones
* **[QOL]** On liberation startup, your latest save game is loaded automatically
* **[Units]** Reduced starting fuel load for C101
* **[UI]** Inform the user of the weather
* **[UI]** Added toolbar buttons to change map display settings
* **[Game]** Added new Economy options for adjusting income multipliers and starting budgets.

## Fixes :
* **[Map]** Missiles sites now have a proper icon and will not re-use the SAM sites icon
* **[Mission Generator]** Ground unit waypoints improperly set to "On Road" - fixed
* **[Mission Generator]** Target waypoints not at ground level - fixed
* **[Mission Generator]** Selected skill not applied to Helicopters - fixed
* **[Mission Generator]** Ground units do not always spawn - fixed
* **[Kneeboard]** Briefing waypoints off by one - fixed
* **[Game]** Destroyed buildings still granting budget - fixed

# 2.2.1

## Features/Improvements
* **[Factions]** Added factions : Georgia 2008, USN 1985, France 2005 Frenchpack by HerrTom
* **[Factions]** Added map Persian Gulf full by Plob
* **[Flight Planner]** Player flights with start delays under ten minutes will spawn immediately.
* **[UI]** Mission start screen now informs players about delayed flights.
* **[Units]** Added support for F-14A-135-GR
* **[Modding]** Possible to setup liveries overrides in factions definition files

## Fixes :
* **[Flight Planner]** Hold, join, and split points are planned cautiously near enemy airfields. Ascend/descend points are no longer planned.
* **[Flight Planner]** Custom waypoints are usable again. Not that in most cases custom flight plans will revert to the 2.1 flight planning behavior.
* **[Flight Planner]** Fixed UI bug that made it possible to create empty flights which would throw an error.
* **[Flight Planner]** Player flights from carriers will now be delayed correctly according to the player's settings.
* **[Misc]** Spitfire variant with clipped wings was not seen as flyable by DCS Liberation (hence could not be setup as client/player slot)
* **[Misc]** Updated Syria terrain parking slots database, the out-of-date database could end up generating aircraft in wrong slots (We are still experiencing issues with somes airbases, such as Khalkhalah though)

# 2.2.0

## Features/Improvements :
* **[Campaign Generator]** Added early warning radar generation
* **[Campaign Generator]** Added scud launcher sites
* **[Cheat Menu]** Added ability to capture base from mission planner
* **[Cheat Menu]** Added ability to show red ATO
* **[Factions]** Added WW2 factions that do not depend on WW2 asset pack
* **[Factions]** Cold War / Middle eastern factions will use Flak sites
* **[Flight Planner]** Flight planner overhaul, with package and TOT system
* **[Flight Planner]** Pick runways and ascent/descent based on headwind
* **[Map]** Added polygon debug mode display
* **[Map]** Highlight the selected flight path on the map
* **[Map]** Improved SAM display settings
* **[Map]** Improved flight plan display settings
* **[Map]** Caucasus and The Channel map use a new system to generate SAM and strike target location to reduce probability of targets generated in the middle of a forests
* **[Misc]** Flexible Dedicated Hosting Options for Mission Files via environment variables
* **[Moddability]** Custom campaigns can be designed through json files
* **[Moddability]** LUA plugins can now be injected into Liberation missions.
* **[Moddability]** Optional Skynet IADS lua plugin now included
* **[New Game]** Starting budget can be freely selected
* **[New Game]** Exanded information for faction and campaign selection in the new game wizard
* **[UI]** Add double and right click actions to many UI elements.
* **[UI]** Add polygon drawing mode for map background
* **[UI]** Added a warning if you press takeoff with no player enabled flights
* **[UI]** Packages and flights now visible in the main window sidebar
* **[Units/Factions]** Added bombers to some coalitions
* **[Units/Factions]** Added support for SU-57 mod by Cubanace
* **[Units]** Added Freya EWR sites to german WW2 factions
* **[Units]** Added support for many bombers (B-52H, B-1B, Tu-22, Tu-142)
* **[Units]** Added support for new P-47 variants

## Fixes :
* **[Campaign Generator]** Big airbases could end up without any airbase defense.
* **[Campaign generator]** Ship group and offshore buildings should not be generated on land anymore
* **[Flight Planner]** Fix waypoint alitudes for helicopters
* **[Flight Planner]** Fixed CAS aircraft wandering away from frontline
* **[Maps]** Incirlik airbase was missing exclusions zones, so SAMS could end up being generated on the runway
* **[Mission Generator]** Fixed player/client confusion when a flight had only one player slot.
* **[Radios]** Fix A-10C radio
* **[UI]** Many missing unit icons were added
* **[UI]** Missing TER weapons in custom payload now selectable.

# 2.1.5

## Features/Improvements :
* **[Units/Factions]** Enabled EPLRS for ground units that supports it (so they appear on A-10C II TAD and Helmet)

## Fixes :
* **[UI]** Fixed an issue that prevent saving after aborting a mission
* **[Mission Generator]** Fixed aircraft landing point type being wrong

# 2.1.4

## Fixes :
* **[UI]** Fixed an issue that prevented generating the mission (take off button no working) on old savegames.

## Features/Improvements :
* **[Units/Factions]** Added A-10C_2 to USA 2005 and Bluefor modern factions
* **[UI]** Limit number of aircraft that can be bought to the number of available parking slots.
* **[Mission Generator]** Use inline loading of the JSON.lua library, and save to either %LIBERATION_EXPORT_DIR%, or to DCS working directory

## Changes :
* **[Units/Factions]** Bluefor generic factions will now use the new "Combined Joint Task Forces Blue" country in the generated mission instead of "USA"

## Fixes :
* **[UI]** Fixed icon for Viggen
* **[UI]** Added icons for some ground units
* **[Misc]** Fixed issue with Chinese characters in pydcs preventing generating the mission. (Take Off button not working) (thanks to spark135246)
* **[Misc]** Fixed an error causing with ATC frequency preventing generating the mission. (Take Off button not working) (thanks to danalbert)

# 2.1.2

## Fixes :
* **[Mission Generator]** Fix mission generation issues with radio frequencies (Thanks to contributors davidp57 and danalbert)
* **[Mission Generator]** AI should now properly plan flights for Tornados

# 2.1.1

## Features/Improvements :
* **[Other]** Added an installer option (thanks to contributor parithon)
* **[Kneeboards]** Generate mission kneeboards for player flights. Kneeboards include
  airfield/carrier information (ATC frequencies, ILS, TACAN, and runway
  assignments), assigned radio channels, waypoint lists, and AWACS/JTAC/tanker
  information. (Thanks to contributor danalbert)
* **[Radios]** Allocate separate intra-flight channels for most aircraft to reduce global
  chatter. (Thanks to contributor danalbert)
* **[Radios]** Configure radio channel presets for most aircraft. Currently supported are:
  * AJS37
  * AV-8B
  * F-14B
  * F-16C
  * F/A-18C
  * JF-17
  * M-2000C (Thanks to contributor danalbert)
* **[Base Menu]** Added possibility to repair destroyed SAM and base defenses units for the player (Click on a SAM site to fix it)
* **[Base Menu]** Added possibility to buy/sell/replace SAM units
* **[Map]** Added recon images for buildings on strike targets, click on a Strike target to get detailled informations
* **[Units/Factions]** Added F-16C to USA 1990
* **[Units/Factions]** Added MQ-9 Reaper as CAS unit for USA 2005
* **[Units/Factions]** Added Mig-21, Mig-23, SA-342L to Syria 2011
* **[Cheat Menu]** Added buttons to remove money

## Fixed issues :
* **[UI/UX]** Spelling issues (Thanks to contributor steveveepee)
* **[Campaign Generator]** LHA was placed on land in Syrian Civil War campaign
* **[Campaign Generator]** Fixed inverted configuration for Syria full map
* **[Campaign Generator]** Syria "Inherent Resolve" campaign, added Incirlik Air Base
* **[Mission Generator]** AH-1W was not used by AI to generate CAS mission by default
* **[Mission Generator]** Fixed F-16C targeting pod not being added to payload
* **[Mission Generator]** AH-64A and AH-64D payloads fix. 
* **[Units/Factions]** China will use KJ-2000 as awacs instead of A-50

# 2.1.0

## Features/Improvements :

* **[Campaign Generator]** Added Syria map
* **[Campaign Generator]** Added 5 campaigns for the Syria map
* **[Campaign Generator]** Added 2 small scale campaign for Persian Gulf map
* **[Units/Factions]** Added factions for Syria map : Syria 2011, Arab Armies 1982, 1973, 1968, 1948, Israel 1982, 1973, 1948
* **[Base Menu]** Budget is visible in recruitment menu. (Thanks to Github contributor root0fall)
* **[Misc]** Added error message in mission when the state file can not be written
* **[Units/Factions]** China, Pakistan, UAE will now use the new WingLoong drone as JTAC instead of the MQ-9 Reaper
* **[Units/Factions]** Minor changes to Syria 2011 and Turkey 2005 factions
* **[UI]** Version number is shown in about dialog

## Fixed issues :

* **[Mission Generator]** Caucasus terrain improvement on exclusions zone (added forests between Vaziani and Beslan to exclusion zones)
* **[Mission Generator]** The first unit of every base defenses group could not be controlled with Combined Arms.
* **[Mission Generator]** Reduced generated helicopter altitude for CAS missions
* **[Mission Generator]** F-16C default CAS payload was asymmetric, fixed.
* **[Mission Generator]** AH-1W couldn't be bought, and added default payloads.
* **[UI/UX]** Fixed Mi-28N missing thumbnail
* **[UI/UX]** Fixed list of flights not refreshing when changing the mission departure (T+).

# 2.0.11

## Features/Improvements :

* **[Units/Factions]** Added Mig-31, Su-30, Mi-24V, Mi-28N to Russia 2010 faction.
* **[Units/Factions]** Added F-15E to USA 2005 and USA 1990 factions.
* **[Mission Generator]** Added a parameter to choose whether the JTACs should use smoke markers or not

## Fixed issues : 

* **[Units/Factions]** Fixed big performance issue in new release UI that occurred only when running the .exe
* **[Units/Factions]** Fixed mission generation not working with Libya faction
* **[Units/Factions]** Fixed OH-58D not being used by AI
* **[Units/Factions]** Typo in UK 1990 name (fixed by bwRavencl)
* **[Units/Factions]** Fixed Tanker Tacan channel not being the same as the briefing one. (Sorry)
* **[Mission Generator]** Neutral airbases services will now be disabled. (Not possible to refuel or re-arm there)
* **[Mission Generator]** AI will be configured to limit afterburner usage
* **[Mission Generator]** JTAC will not use laser codes above 1688 anymore
* **[Mission Generator]** JTAC units were misconfigured and would not be invisible/immortal. 
* **[Mission Generator]** Increased JTAC status message duration to 25s, so you have more time to enter coordinates;
* **[Mission Generator]** Destroyed units carcass will not appear on airfields to avoid having a destroyed vehicle blocking a runway or taxiway.


# 2.0.10

## Features/Improvements :
* **[Misc]** Now possible to save game in a different file, and to open DCS Liberation savegame files. (You are not restricted to a single save file anymore)
* **[UI/UX]** New dark UI Theme and default theme improvement by Deus
* **[UI/UX]** New "satellite" map backgrounds
* **[UX]** Base menu is opened with a single mouse click
* **[Units/Factions/Mods]** Added Community A-4E-C support for faction Bluefor Cold War
* **[Units/Factions/Mods]** Added MB-339PAN support for faction Bluefor Cold War  
* **[Units/Factions/Mods]** Added Rafale AI mod support
* **[Units/Factions/Mods]** Added faction "France Modded" with units from frenchpack v3.5 mod
* **[Units/Factions/Mods]** Added faction "Insurgent modded" with Insurgent units from frenchpack v3.5 mod (Toyota truck)
* **[Units/Factions/Mods]** Added factions Canada 2005, Australia 2005, Japan 2005, USA Aggressors, PMC
* **[New Game Wizard]** Added the list of required mods for modded factions.
* **[New Game Wizard]** No more RED vs BLUE opposing faction restrictions.
* **[New Game Wizard]** New campaign generation settings added : No aircraft carrier, no lha, no navy, invert map starting positions.
* **[Mission Generator]** Artillery units will start firing mission after a random delay. It should reduces lag spikes induced by artillery strikes by spreading them out.
* **[Mission Generator]** Ground units will retreat after taking too much casualties. Artillery units will retreat if engaged.
* **[Mission Generator]** The briefing will now contain the carrier ATC frequency
* **[Mission Generator]** The briefing contains a small situation update.
* **[Mission Generator]** Previously destroyed units are visible in the mission. (And added a performance settings to disable this behaviour)
* **[Mission Generator]*c* Basic JTAC on Frontlines
* **[Campaign Generator]** Added Tarawa in caucasus campaigns
* **[Campaign Generator]** Tuned the various existing campaign parameters
* **[Campaign Generator]** Added small campaign : "Russia" on Caucasus Theater 

## Fixed issues :
* **[Mission Generator]** Carrier will sail into the wind, not in the same direction
* **[Mission Generator]** Carrier cold start was not working (flight was starting warm even when cold was selected)
* **[Mission Generator]** Carrier group ships are more spread out
* **[Mission Generator]** Fixed wrong radio frequency for german WW2 warbirds
* **[Mission Generator]** Fixed FW-190A8 spawning with bomb rack for CAP missions
* **[Mission Generator]** Fixed A-20G spawning with no payload
* **[Mission Generator]** Fixed Su-33 spawning too heavy to take off from carrier
* **[Mission Generator]** Fixed Harrier AV-8B spawning too heavy to take off from tarawa
* **[Mission Generator]** Base defense units were not controllable with Combined Arms
* **[Mission Generator]** Tanker speed was too low
* **[Mission Generator]** Tanker TACAN settings were wrong
* **[Mission Generator]** AI aircraft should start datalink ON (EPLRS)
* **[Mission Generator]** Base defense units should not spawn on runway and or taxyway. (The chance for this to happen should now be really really low)
* **[Mission Generator]** Fixed all flights starting "In flight" after playing a few missions (parking slot reset issue)
* **[Mission Script/Performance]** Mission lua script will not listen to weapons fired event anymore and register every fired weapons. This should improve performance especially in WW2 scenarios or when rocket artillery is firing. 
* **[Campaign Generator]** Carrier name will now not appear for faction who do not have carriers
* **[Campaign Generator]** SA-10 sites will now have a tracking radar.
* **[Units/Factions]** Remove JF-17 from USA 2005 faction
* **[Units/Factions]** Remove AJS-37 from Russia 2010
* **[Units/Factions]** Removed Oliver Hazard Perry from cold war factions (too powerful sam system for the era)
* **[Bug]** On the persian gulf full map campaign, the two carriers were sharing the same id, this was causing a lot of bugs
* **[Performance]** Tuned the culling setting so that you cannot run into situation where no friendly or enemy AI flights are generated
* **[Other]** Application doesn't gracefully exit.
* **[Other]** Other minor fixes, and multiples factions small changes

# 2.0 RC 9

## Features/Improvements :
* **[UI/UX]** New icons from contributor Deus

## Fixed issues :
* **[Mission Generator]** Carrier TACAN was wrongfully set up as an A/A TACAN
* **[Campaign Generator]** Fixed issue with Russian navy group generator causing a random crash on campaign creation.

# 2.0 RC 8

## Fixed issues :
* **[Mission Generator]** Frequency for P-47D-30 changed to 124Mhz (Generated mission with 251Mhz would not work)
* **[Mission Generator]** Reduced the maximum number of uboat per generated group
* **[Mission Generator]** Fixed an issue with the WW2 LST groups (superposed units).
* **[UI]** Fixed issue with the zoom

# 2.0 RC 7

## Features/Improvements :

* **[Units/Factions]** Added P-47D-30 for factions allies_1944
* **[Units/Factions]** Added factions : Bluefor Coldwar, Germany 1944 Easy

* **[Campaign/Map]** Added a campaign in the Channel map
* **[Campaign/Map]** Changed the Normandy campaign map
* **[Campaign/Map]** Added new campaign Normandy Small

* **[Mission Generator]** AI Flight generator has been reworked
* **[Mission Generator]** Add PP points for JF-17 on STRIKE missions
* **[Mission Generator]** Add ST point for F-14B on STRIKE missions
* **[Mission Generator]** Flights with client slots will never be delayed
* **[Mission Generator]** AI units can start from parking (With a new setting in Settings Window to disable it)
* **[Mission Generator]** Tacan for carrier will only be in Mode X from now
* **[Mission Generator]** RTB waypoints for autogenerated flights

* **[Flight Planner]** Added CAS mission generator
* **[Flight Planner]** Added CAP mission generator
* **[Flight Planner]** Added SEAD mission generator
* **[Flight Planner]** Added STRIKE mission generator
* **[Flight Planner]** Added buttons to add autogenerated waypoints (ASCEND, DESCEND, RTB)
* **[Flight Planner]** Improved waypoint list
* **[Flight Planner]** WW2 factions uses different parameters for flight planning.

* **[Settings]** Added settings to disallow external views
* **[Settings]** Added settings to choose F10 Map mode (All, Allies only, Player only, Fog of War, Map Only)
* **[Settings]** Added settings to choose whether to auto-generate objective marks on the F10 map

* **[Info Panel]** Added information about destroyed buildings in info panel
* **[Info Panel]** Added information about destroyed units at SAM site in info panel
* **[Debriefing]** Added information about units destroyed outside the frontline in the debriefing window
* **[Debriefing]** Added destroyed buildings in the debriefing window

* **[Map]** Tooltip now contains the list of building for Strike targets on the map
* **[Map]** Added "Oil derrick" building
* **[Map]** Added "ww2 bunker" building (WW2)
* **[Map]** Added "ally camp" building (WW2)
* **[Map]** Added "V1 Site" (WW2)

* **[Misc]** Made it possible to setup DCS Saved Games directory and DCS installation directory manually at first start
* **[Misc]** Added culling performance settings 

## Fixed issues :

* **[Units/Factions]** Replaced S3-B Tanker by KC130 for most factions (More fuel)
* **[Units/Factions]** WW2 factions will not have offshore oil station and other modern buildings generated. No more third-reich operated offshore stations will spawn on normandy's coast. 
* **[Units/Factions]** Aircraft carrier will try to move in the wind direction
* **[Units/Factions]** Missing icons added for some aircraft

* **[Mission Generator]** When playing as RED the activation trigger would not be properly generated
* **[Mission Generator]** FW-190A8 is now properly considered as a flyable aircraft
* **[Mission Generator]** Changed "strike" payload for Su-24M that was ineffective
* **[Mission Generator]** Changed "strike" payload for JF-17 to use LS-6 bombs instead of GBU
* **[Mission Generator]** Change power station template. (Buildings could end up superposed).

* **[Maps/Campaign]** Now using Vasiani airbase instead of Soganlung airport in Caucasus campaigns (more parking slot)
* **[Info Panel]** Message displayed on base capture event stated that the enemy captured an airbase, while it was the player who captured it.
* **[Map View]** Graphical glitch on map when one building of an objective was destroyed, but not the others 
* **[Mission Planner]** The list of flights was not updated on departure time change. 


# 2.0 RC 6

Saves file from RC5 are not compatible with the new version. 
Sorry :(

## Features/Improvements :
* **[Units/Factions]** Supercarrier support (You have to go to settings to enable it, if you have the supercarrier module)
* **[Units/Factions]** Added 'Modern Bluefor' factions, containing all most popular DCS flyable units
* **[Units/Factions]** Factions US 2005 / 1990 will now sometimes have Arleigh Burke class ships instead of Perry as carrier escorts 
* **[Units/Factions]** Added support for newest WW2 Units
* **[Campaign logic]** When a base is captured, refill the "base defenses" group with units for the new owner.
* **[Mission Generator]** Carrier ICLS channel will now be configured (check your briefing)
* **[Mission Generator]** SAM units will spawn on RED Alarm state
* **[Mission Generator]** AI Flight planner now creates its own STRIKE flights
* **[Mission Generator]** AI units assigned to Strike flight will now actually engage the buildings they have been assigned.
* **[Mission Generator]** Added performance settings to allow disabling : smoke, artillery strike, moving units, infantry, SAM Red alert mode.
* **[Mission Generator]** Using Late Activation & Trigger in attempt to improve performance & reduce stutter (Previously they were spawned through 'ETA' feature)
* **[UX]** : Improved flight selection behaviour in the Mission Planning Window
 
## Fixed issues :
* **[Mission Generator]** Payloads were not correctly assigned in the release version. 
* **[Mission Generator]** Game generation does not work when "no night mission" settings was selected and the current time was "day"
* **[Mission Generator]** Game generation does not work when the player selected faction has no AWACS
* **[Mission Generator]** Planned flights will spawn even if their home base has been captured or is being contested by enemy ground units. 
* **[Campaign Generator]** Base defenses would not be generated on Normandy map and in some rare cases on others maps as well
* **[Mission Planning]** CAS waypoints created from the "Predefined waypoint selector" would not be at the exact location of the frontline
* **[Naming]** CAP mission flown from airbase are not named BARCAP anymore (CAP from carrier is still named BARCAP)<|MERGE_RESOLUTION|>--- conflicted
+++ resolved
@@ -12,12 +12,9 @@
 
 ## Features/Improvements
 
-<<<<<<< HEAD
 * **[UI]** Added ability to take notes and have those notes appear as a kneeboard page.
-=======
 * **[UI]** Hovering over the weather information now dispalys the cloud base (meters and feet).
 * **[UI]** Google search link added to unit information when there is no information provided.
->>>>>>> 2a5c523a
 
 ## Fixes
 
