import random

from dcs.vehicles import AirDefence

from gen.sam.airdefensegroupgenerator import (
    AirDefenseRange,
    AirDefenseGroupGenerator,
)


class ZU23UralGenerator(AirDefenseGroupGenerator):
    """
    This generate a Zu23 Ural group
    """

    name = "ZU-23 Ural Group"
    price = 64

    def generate(self):
<<<<<<< HEAD
        num_launchers = random.randint(2, 4)
=======
        num_launchers = 4
>>>>>>> 3f65928e

        positions = self.get_circular_position(
            num_launchers, launcher_distance=80, coverage=360
        )
        for i, position in enumerate(positions):
            self.add_unit(
                AirDefence.Ural_375_ZU_23,
                "SPAA#" + str(i),
                position[0],
                position[1],
                position[2],
            )

    @classmethod
    def range(cls) -> AirDefenseRange:
        return AirDefenseRange.AAA<|MERGE_RESOLUTION|>--- conflicted
+++ resolved
@@ -17,11 +17,7 @@
     price = 64
 
     def generate(self):
-<<<<<<< HEAD
-        num_launchers = random.randint(2, 4)
-=======
         num_launchers = 4
->>>>>>> 3f65928e
 
         positions = self.get_circular_position(
             num_launchers, launcher_distance=80, coverage=360
