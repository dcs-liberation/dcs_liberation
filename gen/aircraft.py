from __future__ import annotations

import logging
import random
from dataclasses import dataclass
from datetime import timedelta
from functools import cached_property
from typing import Dict, List, Optional, TYPE_CHECKING, Type, Union, Iterable

from dcs import helicopters
from dcs.action import AITaskPush, ActivateGroup
from dcs.condition import CoalitionHasAirdrome, TimeAfter
from dcs.country import Country
from dcs.flyingunit import FlyingUnit
from dcs.mapping import Point
from dcs.mission import Mission, StartType
from dcs.planes import (
    AJS37,
    B_17G,
    B_52H,
    C_101CC,
    C_101EB,
    F_14B,
    JF_17,
    PlaneType,
    Su_33,
    Tu_22M3,
)
from dcs.point import MovingPoint, PointAction
from dcs.task import (
    AWACS,
    AWACSTaskAction,
    ActivateBeaconCommand,
    AntishipStrike,
    AttackGroup,
    Bombing,
    BombingRunway,
    CAP,
    CAS,
    ControlledTask,
    EPLRS,
    EngageTargets,
    EngageTargetsInZone,
    FighterSweep,
    GroundAttack,
    OptROE,
    OptRTBOnBingoFuel,
    OptRTBOnOutOfAmmo,
    OptReactOnThreat,
    OptRestrictJettison,
    OrbitAction,
    Refueling,
    RunwayAttack,
    StartCommand,
    Tanker,
    Targets,
    Transport,
    WeaponType,
    TargetType,
)
from dcs.terrain.terrain import Airport, NoParkingSlotError
from dcs.triggers import Event, TriggerOnce, TriggerRule
from dcs.unit import Unit, Skill
from dcs.unitgroup import FlyingGroup, ShipGroup, StaticGroup
from dcs.unittype import FlyingType

from game import db
from game.data.weapons import Pylon
from game.dcs.aircrafttype import AircraftType
from game.factions.faction import Faction
from game.settings import Settings
from game.squadrons import Pilot
from game.theater.controlpoint import (
    Airfield,
    ControlPoint,
    ControlPointType,
    NavalControlPoint,
    OffMapSpawn,
)
from game.theater.missiontarget import MissionTarget
from game.theater.theatergroundobject import TheaterGroundObject
from game.transfers import MultiGroupTransport
from game.unitmap import UnitMap
from game.utils import Distance, meters, nautical_miles
from gen.ato import AirTaskingOrder, Package
from gen.callsigns import create_group_callsign_from_unit
from gen.flights.flight import (
    Flight,
    FlightType,
    FlightWaypoint,
    FlightWaypointType,
)
from gen.radios import RadioFrequency, RadioRegistry
from gen.runways import RunwayData
from gen.tacan import TacanBand, TacanRegistry
from .airsupportgen import AirSupport, AwacsInfo, TankerInfo
from .callsigns import callsign_for_support_unit
from .flights.flightplan import (
    AwacsFlightPlan,
    CasFlightPlan,
    LoiterFlightPlan,
    PatrollingFlightPlan,
    RefuelingFlightPlan,
    SweepFlightPlan,
)
from .flights.traveltime import GroundSpeed, TotEstimator
from .naming import namegen

if TYPE_CHECKING:
    from game import Game

WARM_START_HELI_ALT = meters(500)
WARM_START_ALTITUDE = meters(3000)

RTB_ALTITUDE = meters(800)
RTB_DISTANCE = 5000
HELI_ALT = 500

TARGET_WAYPOINTS = (
    FlightWaypointType.TARGET_GROUP_LOC,
    FlightWaypointType.TARGET_POINT,
    FlightWaypointType.TARGET_SHIP,
)


@dataclass(frozen=True)
class ChannelAssignment:
    radio_id: int
    channel: int


@dataclass
class FlightData:
    """Details of a planned flight."""

    #: The package that the flight belongs to.
    package: Package

    flight_type: FlightType

    #: All units in the flight.
    units: List[FlyingUnit]

    #: Total number of aircraft in the flight.
    size: int

    #: True if this flight belongs to the player's coalition.
    friendly: bool

    #: Number of seconds after mission start the flight is set to depart.
    departure_delay: timedelta

    #: Arrival airport.
    arrival: RunwayData

    #: Departure airport.
    departure: RunwayData

    #: Diver airport.
    divert: Optional[RunwayData]

    #: Waypoints of the flight plan.
    waypoints: List[FlightWaypoint]

    #: Radio frequency for intra-flight communications.
    intra_flight_channel: RadioFrequency

    #: Map of radio frequencies to their assigned radio and channel, if any.
    frequency_to_channel_map: Dict[RadioFrequency, ChannelAssignment]

    #: Bingo fuel value in lbs.
    bingo_fuel: Optional[int]

    joker_fuel: Optional[int]

    def __init__(
        self,
        package: Package,
        aircraft_type: AircraftType,
        flight_type: FlightType,
        units: List[FlyingUnit],
        size: int,
        friendly: bool,
        departure_delay: timedelta,
        departure: RunwayData,
        arrival: RunwayData,
        divert: Optional[RunwayData],
        waypoints: List[FlightWaypoint],
        intra_flight_channel: RadioFrequency,
        bingo_fuel: Optional[int],
        joker_fuel: Optional[int],
        custom_name: Optional[str],
    ) -> None:
        self.package = package
        self.aircraft_type = aircraft_type
        self.flight_type = flight_type
        self.units = units
        self.size = size
        self.friendly = friendly
        self.departure_delay = departure_delay
        self.departure = departure
        self.arrival = arrival
        self.divert = divert
        self.waypoints = waypoints
        self.intra_flight_channel = intra_flight_channel
        self.frequency_to_channel_map = {}
        self.bingo_fuel = bingo_fuel
        self.joker_fuel = joker_fuel
        self.callsign = create_group_callsign_from_unit(self.units[0])
        self.custom_name = custom_name

    @property
    def client_units(self) -> List[FlyingUnit]:
        """List of playable units in the flight."""
        return [u for u in self.units if u.is_human()]

    def num_radio_channels(self, radio_id: int) -> int:
        """Returns the number of preset channels for the given radio."""
        # Note: pydcs only initializes the radio presets for client slots.
        return self.client_units[0].num_radio_channels(radio_id)

    def channel_for(self, frequency: RadioFrequency) -> Optional[ChannelAssignment]:
        """Returns the radio and channel number for the given frequency."""
        return self.frequency_to_channel_map.get(frequency, None)

    def assign_channel(
        self, radio_id: int, channel_id: int, frequency: RadioFrequency
    ) -> None:
        """Assigns a preset radio channel to the given frequency."""
        for unit in self.client_units:
            unit.set_radio_channel_preset(radio_id, channel_id, frequency.mhz)

        # One frequency could be bound to multiple channels. Prefer the first,
        # since with the current implementation it will be the lowest numbered
        # channel.
        if frequency not in self.frequency_to_channel_map:
            self.frequency_to_channel_map[frequency] = ChannelAssignment(
                radio_id, channel_id
            )


<<<<<<< HEAD
class RadioChannelAllocator:
    """Base class for radio channel allocators."""

    def assign_channels_for_flight(
        self, flight: FlightData, air_support: AirSupport
    ) -> None:
        """Assigns mission frequencies to preset channels for the flight."""
        raise NotImplementedError


@dataclass(frozen=True)
class CommonRadioChannelAllocator(RadioChannelAllocator):
    """Radio channel allocator suitable for most aircraft.

    Most of the aircraft with preset channels available have one or more radios
    with 20 or more channels available (typically per-radio, but this is not the
    case for the JF-17).
    """

    #: Index of the radio used for intra-flight communications. Matches the
    #: index of the panel_radio field of the pydcs.dcs.planes object.
    inter_flight_radio_index: Optional[int]

    #: Index of the radio used for intra-flight communications. Matches the
    #: index of the panel_radio field of the pydcs.dcs.planes object.
    intra_flight_radio_index: Optional[int]

    def assign_channels_for_flight(
        self, flight: FlightData, air_support: AirSupport
    ) -> None:
        if self.intra_flight_radio_index is not None:
            flight.assign_channel(
                self.intra_flight_radio_index, 1, flight.intra_flight_channel
            )

        if self.inter_flight_radio_index is None:
            return

        # For cases where the inter-flight and intra-flight radios share presets
        # (the JF-17 only has one set of channels, even though it can use two
        # channels simultaneously), start assigning inter-flight channels at 2.
        radio_id = self.inter_flight_radio_index
        if self.intra_flight_radio_index == radio_id:
            first_channel = 2
        else:
            first_channel = 1

        last_channel = flight.num_radio_channels(radio_id)
        channel_alloc = iter(range(first_channel, last_channel + 1))

        if flight.departure.atc is not None:
            flight.assign_channel(radio_id, next(channel_alloc), flight.departure.atc)

        # TODO: If there ever are multiple AWACS, limit to mission relevant.
        for awacs in air_support.awacs:
            flight.assign_channel(radio_id, next(channel_alloc), awacs.freq)

        if flight.arrival != flight.departure and flight.arrival.atc is not None:
            flight.assign_channel(radio_id, next(channel_alloc), flight.arrival.atc)

        try:
            # TODO: Skip incompatible tankers.
            for tanker in air_support.tankers:
                flight.assign_channel(radio_id, next(channel_alloc), tanker.freq)

            if flight.divert is not None and flight.divert.atc is not None:
                flight.assign_channel(radio_id, next(channel_alloc), flight.divert.atc)
        except StopIteration:
            # Any remaining channels are nice-to-haves, but not necessary for
            # the few aircraft with a small number of channels available.
            pass


@dataclass(frozen=True)
class NoOpChannelAllocator(RadioChannelAllocator):
    """Channel allocator for aircraft that don't support preset channels."""

    def assign_channels_for_flight(
        self, flight: FlightData, air_support: AirSupport
    ) -> None:
        pass


@dataclass(frozen=True)
class FarmerRadioChannelAllocator(RadioChannelAllocator):
    """Preset channel allocator for the MiG-19P."""

    def assign_channels_for_flight(
        self, flight: FlightData, air_support: AirSupport
    ) -> None:
        # The Farmer only has 6 preset channels. It also only has a VHF radio,
        # and currently our ATC data and AWACS are only in the UHF band.
        radio_id = 1
        flight.assign_channel(radio_id, 1, flight.intra_flight_channel)
        # TODO: Assign 4-6 to VHF frequencies of departure, arrival, and divert.
        # TODO: Assign 2 and 3 to AWACS if it is VHF.


@dataclass(frozen=True)
class ViggenRadioChannelAllocator(RadioChannelAllocator):
    """Preset channel allocator for the AJS37."""

    def assign_channels_for_flight(
        self, flight: FlightData, air_support: AirSupport
    ) -> None:
        # The Viggen's preset channels are handled differently from other
        # aircraft. The aircraft automatically configures channels for every
        # allied flight in the game (including AWACS) and for every airfield. As
        # such, we don't need to allocate any of those. There are seven presets
        # we can modify, however: three channels for the main radio intended for
        # communication with wingmen, and four emergency channels for the backup
        # radio. We'll set the first channel of the main radio to the
        # intra-flight channel, and the first three emergency channels to each
        # of the flight plan's airfields. The fourth emergency channel is always
        # the guard channel.
        radio_id = 1
        flight.assign_channel(radio_id, 1, flight.intra_flight_channel)
        if flight.departure.atc is not None:
            flight.assign_channel(radio_id, 4, flight.departure.atc)
        if flight.arrival.atc is not None:
            flight.assign_channel(radio_id, 5, flight.arrival.atc)
        # TODO: Assign divert to 6 when we support divert airfields.


@dataclass(frozen=True)
class SCR522RadioChannelAllocator(RadioChannelAllocator):
    """Preset channel allocator for the SCR522 WW2 radios. (4 channels)"""

    def assign_channels_for_flight(
        self, flight: FlightData, air_support: AirSupport
    ) -> None:
        radio_id = 1
        flight.assign_channel(radio_id, 1, flight.intra_flight_channel)
        if flight.departure.atc is not None:
            flight.assign_channel(radio_id, 2, flight.departure.atc)
        if flight.arrival.atc is not None:
            flight.assign_channel(radio_id, 3, flight.arrival.atc)

        # TODO : Some GCI on Channel 4 ?


@dataclass(frozen=True)
class AircraftData:
    """Additional aircraft data not exposed by pydcs."""

    #: The type of radio used for inter-flight communications.
    inter_flight_radio: Radio

    #: The type of radio used for intra-flight communications.
    intra_flight_radio: Radio

    #: The radio preset channel allocator, if the aircraft supports channel
    #: presets. If the aircraft does not support preset channels, this will be
    #: None.
    channel_allocator: Optional[RadioChannelAllocator]

    #: Defines how channels should be named when printed in the kneeboard.
    channel_namer: Type[ChannelNamer] = ChannelNamer


# Indexed by the id field of the pydcs PlaneType.
AIRCRAFT_DATA: Dict[str, AircraftData] = {
    "A-10C": AircraftData(
        inter_flight_radio=get_radio("AN/ARC-164"),
        # VHF for intraflight is not accepted anymore by DCS
        # (see https://forums.eagle.ru/showthread.php?p=4499738).
        intra_flight_radio=get_radio("AN/ARC-164"),
        channel_allocator=NoOpChannelAllocator(),
    ),
    "AJS37": AircraftData(
        # The AJS37 has somewhat unique radio configuration. Two backup radio
        # (FR 24) can only operate simultaneously with the main radio in guard
        # mode. As such, we only use the main radio for both inter- and intra-
        # flight communication.
        inter_flight_radio=get_radio("FR 22"),
        intra_flight_radio=get_radio("FR 22"),
        channel_allocator=ViggenRadioChannelAllocator(),
        channel_namer=ViggenChannelNamer,
    ),
    "AV8BNA": AircraftData(
        inter_flight_radio=get_radio("AN/ARC-210"),
        intra_flight_radio=get_radio("AN/ARC-210"),
        channel_allocator=CommonRadioChannelAllocator(
            inter_flight_radio_index=2, intra_flight_radio_index=1
        ),
    ),
    "F-14B": AircraftData(
        inter_flight_radio=get_radio("AN/ARC-159"),
        intra_flight_radio=get_radio("AN/ARC-182"),
        channel_allocator=CommonRadioChannelAllocator(
            inter_flight_radio_index=1, intra_flight_radio_index=2
        ),
        channel_namer=TomcatChannelNamer,
    ),
    "F-16C_50": AircraftData(
        inter_flight_radio=get_radio("AN/ARC-164"),
        intra_flight_radio=get_radio("AN/ARC-222"),
        # COM2 is the AN/ARC-222, which is the VHF radio we want to use for
        # intra-flight communication to leave COM1 open for UHF inter-flight.
        channel_allocator=CommonRadioChannelAllocator(
            inter_flight_radio_index=1, intra_flight_radio_index=2
        ),
        channel_namer=ViperChannelNamer,
    ),
    "FA-18C_hornet": AircraftData(
        inter_flight_radio=get_radio("AN/ARC-210"),
        intra_flight_radio=get_radio("AN/ARC-210"),
        # DCS will clobber channel 1 of the first radio compatible with the
        # flight's assigned frequency. Since the F/A-18's two radios are both
        # AN/ARC-210s, radio 1 will be compatible regardless of which frequency
        # is assigned, so we must use radio 1 for the intra-flight radio.
        channel_allocator=CommonRadioChannelAllocator(
            inter_flight_radio_index=2, intra_flight_radio_index=1
        ),
    ),
    "JF-17": AircraftData(
        inter_flight_radio=get_radio("R&S M3AR UHF"),
        intra_flight_radio=get_radio("R&S M3AR VHF"),
        channel_allocator=CommonRadioChannelAllocator(
            inter_flight_radio_index=1, intra_flight_radio_index=1
        ),
        # Same naming pattern as the Viper, so just reuse that.
        channel_namer=ViperChannelNamer,
    ),
    "Ka-50": AircraftData(
        inter_flight_radio=get_radio("R-800L1"),
        intra_flight_radio=get_radio("R-800L1"),
        # The R-800L1 doesn't have preset channels, and the other radio is for
        # communications with FAC and ground units, which don't currently have
        # radios assigned, so no channels to configure.
        channel_allocator=NoOpChannelAllocator(),
    ),
    "M-2000C": AircraftData(
        inter_flight_radio=get_radio("TRT ERA 7000 V/UHF"),
        intra_flight_radio=get_radio("TRT ERA 7200 UHF"),
        channel_allocator=CommonRadioChannelAllocator(
            inter_flight_radio_index=1, intra_flight_radio_index=2
        ),
        channel_namer=MirageChannelNamer,
    ),
    "MiG-15bis": AircraftData(
        inter_flight_radio=get_radio("RSI-6K HF"),
        intra_flight_radio=get_radio("RSI-6K HF"),
        channel_allocator=NoOpChannelAllocator(),
    ),
    "MiG-19P": AircraftData(
        inter_flight_radio=get_radio("RSIU-4V"),
        intra_flight_radio=get_radio("RSIU-4V"),
        channel_allocator=FarmerRadioChannelAllocator(),
        channel_namer=SingleRadioChannelNamer,
    ),
    "MiG-21Bis": AircraftData(
        inter_flight_radio=get_radio("RSIU-5V"),
        intra_flight_radio=get_radio("RSIU-5V"),
        channel_allocator=CommonRadioChannelAllocator(
            inter_flight_radio_index=1, intra_flight_radio_index=1
        ),
        channel_namer=SingleRadioChannelNamer,
    ),
    "P-51D": AircraftData(
        inter_flight_radio=get_radio("SCR522"),
        intra_flight_radio=get_radio("SCR522"),
        channel_allocator=CommonRadioChannelAllocator(
            inter_flight_radio_index=1, intra_flight_radio_index=1
        ),
        channel_namer=SCR522ChannelNamer,
    ),
    "UH-1H": AircraftData(
        inter_flight_radio=get_radio("AN/ARC-51BX"),
        # Ideally this would use the AN/ARC-131 because that radio is supposed
        # to be used for flight comms, but DCS won't allow it as the flight's
        # frequency, nor will it allow the AN/ARC-134.
        intra_flight_radio=get_radio("AN/ARC-51BX"),
        channel_allocator=CommonRadioChannelAllocator(
            inter_flight_radio_index=1, intra_flight_radio_index=1
        ),
        channel_namer=HueyChannelNamer,
    ),
    "F-22A": AircraftData(
        inter_flight_radio=get_radio("SCR-522"),
        intra_flight_radio=get_radio("SCR-522"),
        channel_allocator=None,
        channel_namer=SCR522ChannelNamer,
    ),
    "JAS39Gripen": AircraftData(
        inter_flight_radio=get_radio("R&S Series 6000"),
        intra_flight_radio=get_radio("R&S Series 6000"),
        channel_allocator=None,
    ),
}
AIRCRAFT_DATA["A-10C_2"] = AIRCRAFT_DATA["A-10C"]
AIRCRAFT_DATA["P-51D-30-NA"] = AIRCRAFT_DATA["P-51D"]
AIRCRAFT_DATA["P-47D-30"] = AIRCRAFT_DATA["P-51D"]
AIRCRAFT_DATA["JAS39Gripen_AG"] = AIRCRAFT_DATA["JAS39Gripen"]


=======
>>>>>>> 6cc96774
class AircraftConflictGenerator:
    def __init__(
        self,
        mission: Mission,
        settings: Settings,
        game: Game,
        radio_registry: RadioRegistry,
        tacan_registry: TacanRegistry,
        unit_map: UnitMap,
        air_support: AirSupport,
    ) -> None:
        self.m = mission
        self.game = game
        self.settings = settings
        self.radio_registry = radio_registry
        self.tacan_registy = tacan_registry
        self.unit_map = unit_map
        self.flights: List[FlightData] = []
        self.air_support = air_support

    @cached_property
    def use_client(self) -> bool:
        """True if Client should be used instead of Player."""
        blue_clients = self.client_slots_in_ato(self.game.blue_ato)
        red_clients = self.client_slots_in_ato(self.game.red_ato)
        return blue_clients + red_clients > 1

    @staticmethod
    def client_slots_in_ato(ato: AirTaskingOrder) -> int:
        total = 0
        for package in ato.packages:
            for flight in package.flights:
                total += flight.client_count
        return total

    @staticmethod
    def _start_type(start_type: str) -> StartType:
        if start_type == "Runway":
            return StartType.Runway
        elif start_type == "Cold":
            return StartType.Cold
        return StartType.Warm

    def skill_level_for(
        self, unit: FlyingUnit, pilot: Optional[Pilot], blue: bool
    ) -> Skill:
        if blue:
            base_skill = Skill(self.game.settings.player_skill)
        else:
            base_skill = Skill(self.game.settings.enemy_skill)

        if pilot is None:
            logging.error(f"Cannot determine skill level: {unit.name} has not pilot")
            return base_skill

        levels = [
            Skill.Average,
            Skill.Good,
            Skill.High,
            Skill.Excellent,
        ]
        current_level = levels.index(base_skill)
        missions_for_skill_increase = 4
        increase = pilot.record.missions_flown // missions_for_skill_increase
        capped_increase = min(current_level + increase, len(levels) - 1)
        new_level = (capped_increase, current_level)[
            self.game.settings.ai_pilot_levelling
        ]
        return levels[new_level]

    def set_skill(self, unit: FlyingUnit, pilot: Optional[Pilot], blue: bool) -> None:
        if pilot is None or not pilot.player:
            unit.skill = self.skill_level_for(unit, pilot, blue)
            return

        if self.use_client:
            unit.set_client()
        else:
            unit.set_player()

    @staticmethod
    def livery_from_db(flight: Flight) -> Optional[str]:
        return db.PLANE_LIVERY_OVERRIDES.get(flight.unit_type)

    def livery_from_faction(self, flight: Flight) -> Optional[str]:
        faction = self.game.faction_for(player=flight.departure.captured)
        if (choices := faction.liveries_overrides.get(flight.unit_type)) is not None:
            return random.choice(choices)
        return None

    @staticmethod
    def livery_from_squadron(flight: Flight) -> Optional[str]:
        return flight.squadron.livery

    def livery_for(self, flight: Flight) -> Optional[str]:
        if (livery := self.livery_from_squadron(flight)) is not None:
            return livery
        if (livery := self.livery_from_faction(flight)) is not None:
            return livery
        if (livery := self.livery_from_db(flight)) is not None:
            return livery
        return None

    def _setup_livery(self, flight: Flight, group: FlyingGroup) -> None:
        livery = self.livery_for(flight)
        if livery is None:
            return
        for unit in group.units:
            unit.livery_id = livery

    def _setup_group(
        self,
        group: FlyingGroup,
        package: Package,
        flight: Flight,
        dynamic_runways: Dict[str, RunwayData],
    ) -> None:
        unit_type = group.units[0].unit_type

        self._setup_payload(flight, group)
        self._setup_livery(flight, group)

        for unit, pilot in zip(group.units, flight.roster.pilots):
            player = pilot is not None and pilot.player
            self.set_skill(unit, pilot, blue=flight.departure.captured)
            # Do not generate player group with late activation.
            if player and group.late_activation:
                group.late_activation = False

            # Set up F-14 Client to have pre-stored alignment
            if unit_type is F_14B:
                unit.set_property(F_14B.Properties.INSAlignmentStored.id, True)

        group.points[0].tasks.append(
            OptReactOnThreat(OptReactOnThreat.Values.EvadeFire)
        )

        if (
            flight.flight_type == FlightType.AEWC
            or flight.flight_type == FlightType.REFUELING
        ):
            channel = self.radio_registry.alloc_uhf()
        else:
            channel = flight.unit_type.alloc_flight_radio(self.radio_registry)
        group.set_frequency(channel.mhz)

        divert = None
        if flight.divert is not None:
            divert = flight.divert.active_runway(self.game.conditions, dynamic_runways)

        self.flights.append(
            FlightData(
                package=package,
                aircraft_type=flight.unit_type,
                flight_type=flight.flight_type,
                units=group.units,
                size=len(group.units),
                friendly=flight.from_cp.captured,
                # Set later.
                departure_delay=timedelta(),
                departure=flight.departure.active_runway(
                    self.game.conditions, dynamic_runways
                ),
                arrival=flight.arrival.active_runway(
                    self.game.conditions, dynamic_runways
                ),
                divert=divert,
                # Waypoints are added later, after they've had their TOTs set.
                waypoints=[],
                intra_flight_channel=channel,
                bingo_fuel=flight.flight_plan.bingo_fuel,
                joker_fuel=flight.flight_plan.joker_fuel,
                custom_name=flight.custom_name,
            )
        )

        # Special case so Su 33 and C101 can take off
        if unit_type in [Su_33, C_101EB, C_101CC]:
            self.set_reduced_fuel(flight, group, unit_type)

        if isinstance(flight.flight_plan, AwacsFlightPlan):
            callsign = callsign_for_support_unit(group)

            self.air_support.awacs.append(
                AwacsInfo(
                    group_name=str(group.name),
                    callsign=callsign,
                    freq=channel,
                    depature_location=flight.departure.name,
                    end_time=flight.flight_plan.mission_departure_time,
                    start_time=flight.flight_plan.mission_start_time,
                    blue=flight.departure.captured,
                )
            )

        if isinstance(flight.flight_plan, RefuelingFlightPlan):
            callsign = callsign_for_support_unit(group)

            tacan = self.tacan_registy.alloc_for_band(TacanBand.Y)
            self.air_support.tankers.append(
                TankerInfo(
                    group_name=str(group.name),
                    callsign=callsign,
                    variant=flight.unit_type.name,
                    freq=channel,
                    tacan=tacan,
                    start_time=flight.flight_plan.patrol_start_time,
                    end_time=flight.flight_plan.patrol_end_time,
                    blue=flight.departure.captured,
                )
            )

    def _generate_at_airport(
        self,
        name: str,
        side: Country,
        unit_type: Type[FlyingType],
        count: int,
        start_type: str,
        airport: Optional[Airport] = None,
    ) -> FlyingGroup:
        assert count > 0

        logging.info("airgen: {} for {} at {}".format(unit_type, side.id, airport))
        return self.m.flight_group_from_airport(
            country=side,
            name=name,
            aircraft_type=unit_type,
            airport=airport,
            maintask=None,
            start_type=self._start_type(start_type),
            group_size=count,
            parking_slots=None,
        )

    def _generate_inflight(
        self, name: str, side: Country, flight: Flight, origin: ControlPoint
    ) -> FlyingGroup:
        assert flight.count > 0
        at = origin.position

        alt_type = "RADIO"
        if isinstance(origin, OffMapSpawn):
            alt = flight.flight_plan.waypoints[0].alt
            alt_type = flight.flight_plan.waypoints[0].alt_type
        elif flight.unit_type in helicopters.helicopter_map.values():
            alt = WARM_START_HELI_ALT
        else:
            alt = WARM_START_ALTITUDE

        speed = GroundSpeed.for_flight(flight, alt)

        pos = Point(at.x + random.randint(100, 1000), at.y + random.randint(100, 1000))

        logging.info(
            "airgen: {} for {} at {} at {}".format(
                flight.unit_type, side.id, alt, int(speed.kph)
            )
        )
        group = self.m.flight_group(
            country=side,
            name=name,
            aircraft_type=flight.unit_type.dcs_unit_type,
            airport=None,
            position=pos,
            altitude=alt.meters,
            speed=speed.kph,
            maintask=None,
            group_size=flight.count,
        )

        group.points[0].alt_type = alt_type
        return group

    def _generate_at_group(
        self,
        name: str,
        side: Country,
        unit_type: Type[FlyingType],
        count: int,
        start_type: str,
        at: Union[ShipGroup, StaticGroup],
    ) -> FlyingGroup:
        assert count > 0

        logging.info("airgen: {} for {} at unit {}".format(unit_type, side.id, at))
        return self.m.flight_group_from_unit(
            country=side,
            name=name,
            aircraft_type=unit_type,
            pad_group=at,
            maintask=None,
            start_type=self._start_type(start_type),
            group_size=count,
        )

    def _add_radio_waypoint(
        self, group: FlyingGroup, position, altitude: Distance, airspeed: int = 600
    ) -> MovingPoint:
        point = group.add_waypoint(position, altitude.meters, airspeed)
        point.alt_type = "RADIO"
        return point

    def _rtb_for(
        self,
        group: FlyingGroup,
        cp: ControlPoint,
        at: Optional[db.StartingPosition] = None,
    ):
        if at is None:
            at = cp.at
        position = at if isinstance(at, Point) else at.position

        last_waypoint = group.points[-1]
        if last_waypoint is not None:
            heading = position.heading_between_point(last_waypoint.position)
            tod_location = position.point_from_heading(heading, RTB_DISTANCE)
            self._add_radio_waypoint(group, tod_location, last_waypoint.alt)

        destination_waypoint = self._add_radio_waypoint(group, position, RTB_ALTITUDE)
        if isinstance(at, Airport):
            group.land_at(at)
        return destination_waypoint

    def _at_position(self, at) -> Point:
        if isinstance(at, Point):
            return at
        elif isinstance(at, ShipGroup):
            return at.position
        elif issubclass(at, Airport):
            return at.position
        else:
            assert False

    def _setup_payload(self, flight: Flight, group: FlyingGroup) -> None:
        for p in group.units:
            p.pylons.clear()

        loadout = flight.loadout
        if self.game.settings.restrict_weapons_by_date:
            loadout = loadout.degrade_for_date(flight.unit_type, self.game.date)

        for pylon_number, weapon in loadout.pylons.items():
            if weapon is None:
                continue
            pylon = Pylon.for_aircraft(flight.unit_type, pylon_number)
            pylon.equip(group, weapon)

    def clear_parking_slots(self) -> None:
        for cp in self.game.theater.controlpoints:
            for parking_slot in cp.parking_slots:
                parking_slot.unit_id = None

    def generate_flights(
        self, country, ato: AirTaskingOrder, dynamic_runways: Dict[str, RunwayData]
    ) -> None:

        for package in ato.packages:
            if not package.flights:
                continue
            for flight in package.flights:
                logging.info(f"Generating flight: {flight.unit_type}")
                group = self.generate_planned_flight(flight.from_cp, country, flight)
                self.unit_map.add_aircraft(group, flight)
                self.setup_flight_group(group, package, flight, dynamic_runways)
                self.create_waypoints(group, package, flight)

    def spawn_unused_aircraft(
        self, player_country: Country, enemy_country: Country
    ) -> None:
        inventories = self.game.aircraft_inventory.inventories
        for control_point, inventory in inventories.items():
            if not isinstance(control_point, Airfield):
                continue

            if control_point.captured:
                country = player_country
                faction = self.game.player_faction
            else:
                country = enemy_country
                faction = self.game.enemy_faction

            for aircraft, available in inventory.all_aircraft:
                try:
                    self._spawn_unused_at(
                        control_point, country, faction, aircraft, available
                    )
                except NoParkingSlotError:
                    # If we run out of parking, stop spawning aircraft.
                    return

    def _spawn_unused_at(
        self,
        control_point: Airfield,
        country: Country,
        faction: Faction,
        aircraft: AircraftType,
        number: int,
    ) -> None:
        for _ in range(number):
            # Creating a flight even those this isn't a fragged mission lets us
            # reuse the existing debriefing code.
            # TODO: Special flight type?
            flight = Flight(
                Package(control_point),
                faction.country,
                self.game.air_wing_for(control_point.captured).squadron_for(aircraft),
                1,
                FlightType.BARCAP,
                "Cold",
                departure=control_point,
                arrival=control_point,
                divert=None,
            )

            group = self._generate_at_airport(
                name=namegen.next_aircraft_name(country, control_point.id, flight),
                side=country,
                unit_type=aircraft.dcs_unit_type,
                count=1,
                start_type="Cold",
                airport=control_point.airport,
            )

            if aircraft in faction.liveries_overrides:
                livery = random.choice(faction.liveries_overrides[aircraft])
                for unit in group.units:
                    unit.livery_id = livery

            group.uncontrolled = True
            self.unit_map.add_aircraft(group, flight)

    def set_activation_time(
        self, flight: Flight, group: FlyingGroup, delay: timedelta
    ) -> None:
        # Note: Late activation causes the waypoint TOTs to look *weird* in the
        # mission editor. Waypoint times will be relative to the group
        # activation time rather than in absolute local time. A flight delayed
        # until 09:10 when the overall mission start time is 09:00, with a join
        # time of 09:30 will show the join time as 00:30, not 09:30.
        group.late_activation = True

        activation_trigger = TriggerOnce(
            Event.NoEvent, f"FlightLateActivationTrigger{group.id}"
        )
        activation_trigger.add_condition(TimeAfter(seconds=int(delay.total_seconds())))

        self.prevent_spawn_at_hostile_airbase(flight, activation_trigger)
        activation_trigger.add_action(ActivateGroup(group.id))
        self.m.triggerrules.triggers.append(activation_trigger)

    def set_startup_time(
        self, flight: Flight, group: FlyingGroup, delay: timedelta
    ) -> None:
        # Uncontrolled causes the AI unit to spawn, but not begin startup.
        group.uncontrolled = True

        activation_trigger = TriggerOnce(Event.NoEvent, f"FlightStartTrigger{group.id}")
        activation_trigger.add_condition(TimeAfter(seconds=int(delay.total_seconds())))

        self.prevent_spawn_at_hostile_airbase(flight, activation_trigger)
        group.add_trigger_action(StartCommand())
        activation_trigger.add_action(AITaskPush(group.id, len(group.tasks)))
        self.m.triggerrules.triggers.append(activation_trigger)

    def prevent_spawn_at_hostile_airbase(
        self, flight: Flight, trigger: TriggerRule
    ) -> None:
        # Prevent delayed flights from spawning at airbases if they were
        # captured before they've spawned.
        if flight.from_cp.cptype != ControlPointType.AIRBASE:
            return

        if flight.from_cp.captured:
            coalition = self.game.get_player_coalition_id()
        else:
            coalition = self.game.get_enemy_coalition_id()

        trigger.add_condition(CoalitionHasAirdrome(coalition, flight.from_cp.id))

    def generate_planned_flight(self, cp, country, flight: Flight):
        name = namegen.next_aircraft_name(country, cp.id, flight)
        try:
            if flight.start_type == "In Flight":
                group = self._generate_inflight(
                    name=name, side=country, flight=flight, origin=cp
                )
            elif isinstance(cp, NavalControlPoint):
                group_name = cp.get_carrier_group_name()
                group = self._generate_at_group(
                    name=name,
                    side=country,
                    unit_type=flight.unit_type.dcs_unit_type,
                    count=flight.count,
                    start_type=flight.start_type,
                    at=self.m.find_group(group_name),
                )
            else:
                if not isinstance(cp, Airfield):
                    raise RuntimeError(
                        f"Attempted to spawn at airfield for non-airfield {cp}"
                    )
                group = self._generate_at_airport(
                    name=name,
                    side=country,
                    unit_type=flight.unit_type.dcs_unit_type,
                    count=flight.count,
                    start_type=flight.start_type,
                    airport=cp.airport,
                )
        except Exception as e:
            # Generated when there is no place on Runway or on Parking Slots
            logging.error(e)
            logging.warning(
                "No room on runway or parking slots. Starting from the air."
            )
            flight.start_type = "In Flight"
            group = self._generate_inflight(
                name=name, side=country, flight=flight, origin=cp
            )
            group.points[0].alt = 1500

        return group

    @staticmethod
    def set_reduced_fuel(
        flight: Flight, group: FlyingGroup, unit_type: Type[PlaneType]
    ) -> None:
        if unit_type is Su_33:
            for unit in group.units:
                if flight.flight_type is not CAP:
                    unit.fuel = Su_33.fuel_max / 2.2
                else:
                    unit.fuel = Su_33.fuel_max * 0.8
        elif unit_type in [C_101EB, C_101CC]:
            for unit in group.units:
                unit.fuel = unit_type.fuel_max * 0.5
        else:
            raise RuntimeError(f"No reduced fuel case for type {unit_type}")

    @staticmethod
    def flight_always_keeps_gun(flight: Flight) -> bool:
        # Never take bullets from players. They're smart enough to know when to use it
        # and when to RTB.
        if flight.client_count > 0:
            return True

        return flight.unit_type.always_keeps_gun

    def configure_behavior(
        self,
        flight: Flight,
        group: FlyingGroup,
        react_on_threat: Optional[OptReactOnThreat.Values] = None,
        roe: Optional[OptROE.Values] = None,
        rtb_winchester: Optional[OptRTBOnOutOfAmmo.Values] = None,
        restrict_jettison: Optional[bool] = None,
        mission_uses_gun: bool = True,
    ) -> None:
        group.points[0].tasks.clear()
        if react_on_threat is not None:
            group.points[0].tasks.append(OptReactOnThreat(react_on_threat))
        if roe is not None:
            group.points[0].tasks.append(OptROE(roe))
        if restrict_jettison is not None:
            group.points[0].tasks.append(OptRestrictJettison(restrict_jettison))
        if rtb_winchester is not None:
            group.points[0].tasks.append(OptRTBOnOutOfAmmo(rtb_winchester))

        # Confiscate the bullets of AI missions that do not rely on the gun. There is no
        # "all but gun" RTB winchester option, so air to ground missions with mixed
        # weapon types will insist on using all of their bullets after running out of
        # missiles and bombs. Take away their bullets so they don't strafe a Tor.
        #
        # Exceptions are made for player flights and for airframes where the gun is
        # essential like the A-10 or warbirds.
        if not mission_uses_gun and not self.flight_always_keeps_gun(flight):
            for unit in group.units:
                unit.gun = 0

        group.points[0].tasks.append(OptRTBOnBingoFuel(True))
        # Do not restrict afterburner.
        # https://forums.eagle.ru/forum/english/digital-combat-simulator/dcs-world-2-5/bugs-and-problems-ai/ai-ad/7121294-ai-stuck-at-high-aoa-after-making-sharp-turn-if-afterburner-is-restricted

    @staticmethod
    def configure_eplrs(group: FlyingGroup, flight: Flight) -> None:
        if flight.unit_type.eplrs_capable:
            group.points[0].tasks.append(EPLRS(group.id))

    def configure_cap(
        self,
        group: FlyingGroup,
        package: Package,
        flight: Flight,
        dynamic_runways: Dict[str, RunwayData],
    ) -> None:
        group.task = CAP.name
        self._setup_group(group, package, flight, dynamic_runways)

        if not flight.unit_type.gunfighter:
            ammo_type = OptRTBOnOutOfAmmo.Values.AAM
        else:
            ammo_type = OptRTBOnOutOfAmmo.Values.Cannon

        self.configure_behavior(flight, group, rtb_winchester=ammo_type)

    def configure_sweep(
        self,
        group: FlyingGroup,
        package: Package,
        flight: Flight,
        dynamic_runways: Dict[str, RunwayData],
    ) -> None:
        group.task = FighterSweep.name
        self._setup_group(group, package, flight, dynamic_runways)

        if not flight.unit_type.gunfighter:
            ammo_type = OptRTBOnOutOfAmmo.Values.AAM
        else:
            ammo_type = OptRTBOnOutOfAmmo.Values.Cannon

        self.configure_behavior(flight, group, rtb_winchester=ammo_type)

    def configure_cas(
        self,
        group: FlyingGroup,
        package: Package,
        flight: Flight,
        dynamic_runways: Dict[str, RunwayData],
    ) -> None:
        group.task = CAS.name
        self._setup_group(group, package, flight, dynamic_runways)
        self.configure_behavior(
            flight,
            group,
            react_on_threat=OptReactOnThreat.Values.EvadeFire,
            roe=OptROE.Values.OpenFire,
            rtb_winchester=OptRTBOnOutOfAmmo.Values.Unguided,
            restrict_jettison=True,
        )

    def configure_dead(
        self,
        group: FlyingGroup,
        package: Package,
        flight: Flight,
        dynamic_runways: Dict[str, RunwayData],
    ) -> None:
        # Only CAS and SEAD are capable of the Attack Group task. SEAD is arguably more
        # appropriate but it has an extremely limited list of capable aircraft, whereas
        # CAS has a much wider selection of units.
        #
        # Note that the only effect that the DCS task type has is in determining which
        # waypoint actions the group may perform.
        group.task = CAS.name
        self._setup_group(group, package, flight, dynamic_runways)
        self.configure_behavior(
            flight,
            group,
            react_on_threat=OptReactOnThreat.Values.EvadeFire,
            roe=OptROE.Values.OpenFire,
            rtb_winchester=OptRTBOnOutOfAmmo.Values.All,
            restrict_jettison=True,
            mission_uses_gun=False,
        )

    def configure_sead(
        self,
        group: FlyingGroup,
        package: Package,
        flight: Flight,
        dynamic_runways: Dict[str, RunwayData],
    ) -> None:
        # CAS is able to perform all the same tasks as SEAD using a superset of the
        # available aircraft, and F-14s are not able to be SEAD despite having TALDs.
        # https://forums.eagle.ru/topic/272112-cannot-assign-f-14-to-sead/
        group.task = CAS.name
        self._setup_group(group, package, flight, dynamic_runways)
        self.configure_behavior(
            flight,
            group,
            react_on_threat=OptReactOnThreat.Values.EvadeFire,
            roe=OptROE.Values.OpenFire,
            # ASM includes ARMs and TALDs (among other things, but those are the useful
            # weapons for SEAD).
            rtb_winchester=OptRTBOnOutOfAmmo.Values.ASM,
            restrict_jettison=True,
            mission_uses_gun=False,
        )

    def configure_strike(
        self,
        group: FlyingGroup,
        package: Package,
        flight: Flight,
        dynamic_runways: Dict[str, RunwayData],
    ) -> None:
        group.task = GroundAttack.name
        self._setup_group(group, package, flight, dynamic_runways)
        self.configure_behavior(
            flight,
            group,
            react_on_threat=OptReactOnThreat.Values.EvadeFire,
            roe=OptROE.Values.OpenFire,
            restrict_jettison=True,
            mission_uses_gun=False,
        )

    def configure_anti_ship(
        self,
        group: FlyingGroup,
        package: Package,
        flight: Flight,
        dynamic_runways: Dict[str, RunwayData],
    ) -> None:
        group.task = AntishipStrike.name
        self._setup_group(group, package, flight, dynamic_runways)
        self.configure_behavior(
            flight,
            group,
            react_on_threat=OptReactOnThreat.Values.EvadeFire,
            roe=OptROE.Values.OpenFire,
            restrict_jettison=True,
            mission_uses_gun=False,
        )

    def configure_runway_attack(
        self,
        group: FlyingGroup,
        package: Package,
        flight: Flight,
        dynamic_runways: Dict[str, RunwayData],
    ) -> None:
        group.task = RunwayAttack.name
        self._setup_group(group, package, flight, dynamic_runways)
        self.configure_behavior(
            flight,
            group,
            react_on_threat=OptReactOnThreat.Values.EvadeFire,
            roe=OptROE.Values.OpenFire,
            restrict_jettison=True,
            mission_uses_gun=False,
        )

    def configure_oca_strike(
        self,
        group: FlyingGroup,
        package: Package,
        flight: Flight,
        dynamic_runways: Dict[str, RunwayData],
    ) -> None:
        group.task = CAS.name
        self._setup_group(group, package, flight, dynamic_runways)
        self.configure_behavior(
            flight,
            group,
            react_on_threat=OptReactOnThreat.Values.EvadeFire,
            roe=OptROE.Values.OpenFire,
            restrict_jettison=True,
        )

    def configure_awacs(
        self,
        group: FlyingGroup,
        package: Package,
        flight: Flight,
        dynamic_runways: Dict[str, RunwayData],
    ) -> None:
        group.task = AWACS.name

        if not isinstance(flight.flight_plan, AwacsFlightPlan):
            logging.error(
                f"Cannot configure AEW&C tasks for {flight} because it does not have an AEW&C flight plan."
            )
            return

        self._setup_group(group, package, flight, dynamic_runways)

        # Awacs task action
        self.configure_behavior(
            flight,
            group,
            react_on_threat=OptReactOnThreat.Values.EvadeFire,
            roe=OptROE.Values.WeaponHold,
            restrict_jettison=True,
        )

        group.points[0].tasks.append(AWACSTaskAction())

    def configure_refueling(
        self,
        group: FlyingGroup,
        package: Package,
        flight: Flight,
        dynamic_runways: Dict[str, RunwayData],
    ) -> None:
        group.task = Refueling.name

        if not isinstance(flight.flight_plan, RefuelingFlightPlan):
            logging.error(
                f"Cannot configure racetrack refueling tasks for {flight} because it "
                "does not have an racetrack refueling flight plan."
            )
            return

        self._setup_group(group, package, flight, dynamic_runways)

        self.configure_behavior(
            flight,
            group,
            react_on_threat=OptReactOnThreat.Values.EvadeFire,
            roe=OptROE.Values.WeaponHold,
            restrict_jettison=True,
        )

    def configure_escort(
        self,
        group: FlyingGroup,
        package: Package,
        flight: Flight,
        dynamic_runways: Dict[str, RunwayData],
    ) -> None:
        # Escort groups are actually given the CAP task so they can perform the
        # Search Then Engage task, which we have to use instead of the Escort
        # task for the reasons explained in JoinPointBuilder.
        group.task = CAP.name
        self._setup_group(group, package, flight, dynamic_runways)
        self.configure_behavior(
            flight, group, roe=OptROE.Values.OpenFire, restrict_jettison=True
        )

    def configure_sead_escort(
        self,
        group: FlyingGroup,
        package: Package,
        flight: Flight,
        dynamic_runways: Dict[str, RunwayData],
    ) -> None:
        # CAS is able to perform all the same tasks as SEAD using a superset of the
        # available aircraft, and F-14s are not able to be SEAD despite having TALDs.
        # https://forums.eagle.ru/topic/272112-cannot-assign-f-14-to-sead/
        group.task = CAS.name
        self._setup_group(group, package, flight, dynamic_runways)
        self.configure_behavior(
            flight,
            group,
            roe=OptROE.Values.OpenFire,
            # ASM includes ARMs and TALDs (among other things, but those are the useful
            # weapons for SEAD).
            rtb_winchester=OptRTBOnOutOfAmmo.Values.ASM,
            restrict_jettison=True,
            mission_uses_gun=False,
        )

    def configure_transport(
        self,
        group: FlyingGroup,
        package: Package,
        flight: Flight,
        dynamic_runways: Dict[str, RunwayData],
    ) -> None:
        group.task = Transport.name
        self._setup_group(group, package, flight, dynamic_runways)
        self.configure_behavior(
            flight,
            group,
            react_on_threat=OptReactOnThreat.Values.EvadeFire,
            roe=OptROE.Values.WeaponHold,
            restrict_jettison=True,
        )

    def configure_unknown_task(self, group: FlyingGroup, flight: Flight) -> None:
        logging.error(f"Unhandled flight type: {flight.flight_type}")
        self.configure_behavior(flight, group)

    def setup_flight_group(
        self,
        group: FlyingGroup,
        package: Package,
        flight: Flight,
        dynamic_runways: Dict[str, RunwayData],
    ) -> None:
        flight_type = flight.flight_type
        if flight_type in [
            FlightType.BARCAP,
            FlightType.TARCAP,
            FlightType.INTERCEPTION,
        ]:
            self.configure_cap(group, package, flight, dynamic_runways)
        elif flight_type == FlightType.SWEEP:
            self.configure_sweep(group, package, flight, dynamic_runways)
        elif flight_type == FlightType.AEWC:
            self.configure_awacs(group, package, flight, dynamic_runways)
        elif flight_type == FlightType.REFUELING:
            self.configure_refueling(group, package, flight, dynamic_runways)
        elif flight_type in [FlightType.CAS, FlightType.BAI]:
            self.configure_cas(group, package, flight, dynamic_runways)
        elif flight_type == FlightType.DEAD:
            self.configure_dead(group, package, flight, dynamic_runways)
        elif flight_type == FlightType.SEAD:
            self.configure_sead(group, package, flight, dynamic_runways)
        elif flight_type == FlightType.SEAD_ESCORT:
            self.configure_sead_escort(group, package, flight, dynamic_runways)
        elif flight_type == FlightType.STRIKE:
            self.configure_strike(group, package, flight, dynamic_runways)
        elif flight_type == FlightType.ANTISHIP:
            self.configure_anti_ship(group, package, flight, dynamic_runways)
        elif flight_type == FlightType.ESCORT:
            self.configure_escort(group, package, flight, dynamic_runways)
        elif flight_type == FlightType.OCA_RUNWAY:
            self.configure_runway_attack(group, package, flight, dynamic_runways)
        elif flight_type == FlightType.OCA_AIRCRAFT:
            self.configure_oca_strike(group, package, flight, dynamic_runways)
        elif flight_type == FlightType.TRANSPORT:
            self.configure_transport(group, package, flight, dynamic_runways)
        else:
            self.configure_unknown_task(group, flight)

        self.configure_eplrs(group, flight)

    def create_waypoints(
        self, group: FlyingGroup, package: Package, flight: Flight
    ) -> None:

        for waypoint in flight.points:
            waypoint.tot = None

        takeoff_point = FlightWaypoint.from_pydcs(group.points[0], flight.from_cp)
        self.set_takeoff_time(takeoff_point, package, flight, group)

        filtered_points = []  # type: List[FlightWaypoint]

        for point in flight.points:
            if point.only_for_player and not flight.client_count:
                continue
            filtered_points.append(point)
        # Only add 1 target waypoint for Viggens.  This only affects player flights,
        # the Viggen can't have more than 9 waypoints which leaves us with two target point
        # under the current flight plans.
        # TODO: Make this smarter, it currently selects a random unit in the group for target,
        # this could be updated to make it pick the "best" two targets in the group.
        if flight.unit_type.dcs_unit_type is AJS37 and flight.client_count:
            viggen_target_points = [
                (idx, point)
                for idx, point in enumerate(filtered_points)
                if point.waypoint_type in TARGET_WAYPOINTS
            ]
            if viggen_target_points:
                keep_target = viggen_target_points[
                    random.randint(0, len(viggen_target_points) - 1)
                ]
                filtered_points = [
                    point
                    for idx, point in enumerate(filtered_points)
                    if (
                        point.waypoint_type not in TARGET_WAYPOINTS
                        or idx == keep_target[0]
                    )
                ]

        for idx, point in enumerate(filtered_points):
            PydcsWaypointBuilder.for_waypoint(
                point, group, package, flight, self.m, self.air_support
            ).build()

        # Set here rather than when the FlightData is created so they waypoints
        # have their TOTs set.
        self.flights[-1].waypoints = [takeoff_point] + flight.points

    def should_delay_flight(self, flight: Flight, start_time: timedelta) -> bool:
        if start_time.total_seconds() <= 0:
            return False

        if not flight.client_count:
            return True

        if start_time < timedelta(minutes=10):
            # Don't bother delaying client flights with short start delays. Much
            # more than ten minutes starts to eat into fuel a bit more
            # (espeicially for something fuel limited like a Harrier).
            return False

        return not self.settings.never_delay_player_flights

    def set_takeoff_time(
        self,
        waypoint: FlightWaypoint,
        package: Package,
        flight: Flight,
        group: FlyingGroup,
    ) -> None:
        estimator = TotEstimator(package)
        start_time = estimator.mission_start_time(flight)

        if self.should_delay_flight(flight, start_time):
            if self.should_activate_late(flight):
                # Late activation causes the aircraft to not be spawned
                # until triggered.
                self.set_activation_time(flight, group, start_time)
            elif flight.start_type == "Cold":
                # Setting the start time causes the AI to wait until the
                # specified time to begin their startup sequence.
                self.set_startup_time(flight, group, start_time)

        # And setting *our* waypoint TOT causes the takeoff time to show up in
        # the player's kneeboard.
        waypoint.tot = flight.flight_plan.takeoff_time()
        # And finally assign it to the FlightData info so it shows correctly in
        # the briefing.
        self.flights[-1].departure_delay = start_time

    @staticmethod
    def should_activate_late(flight: Flight) -> bool:
        if flight.start_type != "Cold":
            # Avoid spawning aircraft in the air or on the runway until it's
            # time for their mission. Also avoid burning through gas spawning
            # hot aircraft hours before their takeoff time.
            return True

        if flight.from_cp.is_fleet:
            # Carrier spawns will crowd the carrier deck, especially without
            # super carrier.
            # TODO: Is there enough parking on the supercarrier?
            return True

        return False


class PydcsWaypointBuilder:
    def __init__(
        self,
        waypoint: FlightWaypoint,
        group: FlyingGroup,
        package: Package,
        flight: Flight,
        mission: Mission,
        air_support: AirSupport,
    ) -> None:
        self.waypoint = waypoint
        self.group = group
        self.package = package
        self.flight = flight
        self.mission = mission
        self.air_support = air_support

    def build(self) -> MovingPoint:
        waypoint = self.group.add_waypoint(
            Point(self.waypoint.x, self.waypoint.y),
            self.waypoint.alt.meters,
            name=self.waypoint.name,
        )

        if self.waypoint.flyover:
            waypoint.action = PointAction.FlyOverPoint
            # It seems we need to leave waypoint.type exactly as it is even
            # though it's set to "Turning Point". If I set this to "Fly Over
            # Point" and then save the mission in the ME DCS resets it.

        waypoint.alt_type = self.waypoint.alt_type
        tot = self.flight.flight_plan.tot_for_waypoint(self.waypoint)
        if tot is not None:
            self.set_waypoint_tot(waypoint, tot)
        return waypoint

    def set_waypoint_tot(self, waypoint: MovingPoint, tot: timedelta) -> None:
        self.waypoint.tot = tot
        if not self._viggen_client_tot():
            waypoint.ETA = int(tot.total_seconds())
            waypoint.ETA_locked = True
            waypoint.speed_locked = False

    @classmethod
    def for_waypoint(
        cls,
        waypoint: FlightWaypoint,
        group: FlyingGroup,
        package: Package,
        flight: Flight,
        mission: Mission,
        air_support: AirSupport,
    ) -> PydcsWaypointBuilder:
        builders = {
            FlightWaypointType.DROP_OFF: CargoStopBuilder,
            FlightWaypointType.INGRESS_BAI: BaiIngressBuilder,
            FlightWaypointType.INGRESS_CAS: CasIngressBuilder,
            FlightWaypointType.INGRESS_DEAD: DeadIngressBuilder,
            FlightWaypointType.INGRESS_OCA_AIRCRAFT: OcaAircraftIngressBuilder,
            FlightWaypointType.INGRESS_OCA_RUNWAY: OcaRunwayIngressBuilder,
            FlightWaypointType.INGRESS_SEAD: SeadIngressBuilder,
            FlightWaypointType.INGRESS_STRIKE: StrikeIngressBuilder,
            FlightWaypointType.INGRESS_SWEEP: SweepIngressBuilder,
            FlightWaypointType.JOIN: JoinPointBuilder,
            FlightWaypointType.LANDING_POINT: LandingPointBuilder,
            FlightWaypointType.LOITER: HoldPointBuilder,
            FlightWaypointType.PATROL: RaceTrackEndBuilder,
            FlightWaypointType.PATROL_TRACK: RaceTrackBuilder,
            FlightWaypointType.PICKUP: CargoStopBuilder,
        }
        builder = builders.get(waypoint.waypoint_type, DefaultWaypointBuilder)
        return builder(waypoint, group, package, flight, mission, air_support)

    def _viggen_client_tot(self) -> bool:
        """Viggen player aircraft consider any waypoint with a TOT set to be a target ("M") waypoint.
        If the flight is a player controlled Viggen flight, no TOT should be set on any waypoint except actual target waypoints.
        """
        if (
            self.flight.client_count > 0
            and self.flight.unit_type.dcs_unit_type == AJS37
        ) and (self.waypoint.waypoint_type not in TARGET_WAYPOINTS):
            return True
        else:
            return False

    def register_special_waypoints(
        self, targets: Iterable[Union[MissionTarget, Unit]]
    ) -> None:
        """Create special target waypoints for various aircraft"""
        for i, t in enumerate(targets):
            if self.group.units[0].unit_type == JF_17 and i < 4:
                self.group.add_nav_target_point(t.position, "PP" + str(i + 1))
            if self.group.units[0].unit_type == F_14B and i == 0:
                self.group.add_nav_target_point(t.position, "ST")


class DefaultWaypointBuilder(PydcsWaypointBuilder):
    pass


class HoldPointBuilder(PydcsWaypointBuilder):
    def build(self) -> MovingPoint:
        waypoint = super().build()
        loiter = ControlledTask(
            OrbitAction(altitude=waypoint.alt, pattern=OrbitAction.OrbitPattern.Circle)
        )
        if not isinstance(self.flight.flight_plan, LoiterFlightPlan):
            flight_plan_type = self.flight.flight_plan.__class__.__name__
            logging.error(
                f"Cannot configure hold for for {self.flight} because "
                f"{flight_plan_type} does not define a push time. AI will push "
                "immediately and may flight unsuitable speeds."
            )
            return waypoint
        push_time = self.flight.flight_plan.push_time
        self.waypoint.departure_time = push_time
        loiter.stop_after_time(int(push_time.total_seconds()))
        waypoint.add_task(loiter)
        return waypoint


class BaiIngressBuilder(PydcsWaypointBuilder):
    def build(self) -> MovingPoint:
        waypoint = super().build()

        # TODO: Add common "UnitGroupTarget" base type.
        group_names = []
        target = self.package.target
        if isinstance(target, TheaterGroundObject):
            for group in target.groups:
                group_names.append(group.name)
        elif isinstance(target, MultiGroupTransport):
            group_names.append(target.name)
        else:
            logging.error(
                "Unexpected target type for BAI mission: %s",
                target.__class__.__name__,
            )
            return waypoint

        for group_name in group_names:
            group = self.mission.find_group(group_name)
            if group is None:
                logging.error("Could not find group for BAI mission %s", group_name)
                continue

            task = AttackGroup(group.id, weapon_type=WeaponType.Auto)
            task.params["attackQtyLimit"] = False
            task.params["directionEnabled"] = False
            task.params["altitudeEnabled"] = False
            task.params["groupAttack"] = True
            waypoint.tasks.append(task)
        return waypoint


class CasIngressBuilder(PydcsWaypointBuilder):
    def build(self) -> MovingPoint:
        waypoint = super().build()
        if isinstance(self.flight.flight_plan, CasFlightPlan):
            waypoint.add_task(
                EngageTargetsInZone(
                    position=self.flight.flight_plan.target,
                    radius=int(self.flight.flight_plan.engagement_distance.meters),
                    targets=[
                        Targets.All.GroundUnits.GroundVehicles,
                        Targets.All.GroundUnits.AirDefence.AAA,
                        Targets.All.GroundUnits.Infantry,
                    ],
                )
            )
        else:
            logging.error("No CAS waypoint found. Falling back to search and engage")
            waypoint.add_task(
                EngageTargets(
                    max_distance=int(nautical_miles(10).meters),
                    targets=[
                        Targets.All.GroundUnits.GroundVehicles,
                        Targets.All.GroundUnits.AirDefence.AAA,
                        Targets.All.GroundUnits.Infantry,
                    ],
                )
            )
        return waypoint


class DeadIngressBuilder(PydcsWaypointBuilder):
    def build(self) -> MovingPoint:
        waypoint = super().build()
        self.register_special_waypoints(self.waypoint.targets)

        target = self.package.target
        if not isinstance(target, TheaterGroundObject):
            logging.error(
                "Unexpected target type for DEAD mission: %s",
                target.__class__.__name__,
            )
            return waypoint

        for group in target.groups:
            miz_group = self.mission.find_group(group.name)
            if miz_group is None:
                logging.error(f"Could not find group for DEAD mission {group.name}")
                continue

            task = AttackGroup(miz_group.id, weapon_type=WeaponType.Auto)
            task.params["expend"] = "All"
            task.params["attackQtyLimit"] = False
            task.params["directionEnabled"] = False
            task.params["altitudeEnabled"] = False
            task.params["groupAttack"] = True
            waypoint.tasks.append(task)
        return waypoint


class OcaAircraftIngressBuilder(PydcsWaypointBuilder):
    def build(self) -> MovingPoint:
        waypoint = super().build()

        target = self.package.target
        if not isinstance(target, Airfield):
            logging.error(
                "Unexpected target type for OCA Strike mission: %s",
                target.__class__.__name__,
            )
            return waypoint

        task = EngageTargetsInZone(
            position=target.position,
            # Al Dhafra is 4 nm across at most. Add a little wiggle room in case
            # the airport position from DCS is not centered.
            radius=int(nautical_miles(3).meters),
            targets=[Targets.All.Air],
        )
        task.params["attackQtyLimit"] = False
        task.params["directionEnabled"] = False
        task.params["altitudeEnabled"] = False
        task.params["groupAttack"] = True
        waypoint.tasks.append(task)
        return waypoint


class OcaRunwayIngressBuilder(PydcsWaypointBuilder):
    def build(self) -> MovingPoint:
        waypoint = super().build()

        target = self.package.target
        if not isinstance(target, Airfield):
            logging.error(
                "Unexpected target type for runway bombing mission: %s",
                target.__class__.__name__,
            )
            return waypoint

        waypoint.tasks.append(
            BombingRunway(airport_id=target.airport.id, group_attack=True)
        )
        return waypoint


class SeadIngressBuilder(PydcsWaypointBuilder):
    def build(self) -> MovingPoint:
        waypoint = super().build()
        self.register_special_waypoints(self.waypoint.targets)

        target = self.package.target
        if not isinstance(target, TheaterGroundObject):
            logging.error(
                "Unexpected target type for SEAD mission: %s",
                target.__class__.__name__,
            )
            return waypoint

        for group in target.groups:
            miz_group = self.mission.find_group(group.name)
            if miz_group is None:
                logging.error(f"Could not find group for SEAD mission {group.name}")
                continue

            task = AttackGroup(miz_group.id, weapon_type=WeaponType.Guided)
            task.params["expend"] = "All"
            task.params["attackQtyLimit"] = False
            task.params["directionEnabled"] = False
            task.params["altitudeEnabled"] = False
            task.params["groupAttack"] = True
            waypoint.tasks.append(task)
        return waypoint


class StrikeIngressBuilder(PydcsWaypointBuilder):
    def build(self) -> MovingPoint:
        if self.group.units[0].unit_type in [B_17G, B_52H, Tu_22M3]:
            return self.build_bombing()
        else:
            return self.build_strike()

    def build_bombing(self) -> MovingPoint:
        waypoint = super().build()

        targets = self.waypoint.targets
        if not targets:
            return waypoint

        center = Point(0, 0)
        for target in targets:
            center.x += target.position.x
            center.y += target.position.y
        center.x /= len(targets)
        center.y /= len(targets)
        bombing = Bombing(center, weapon_type=WeaponType.Bombs)
        bombing.params["expend"] = "All"
        bombing.params["attackQtyLimit"] = False
        bombing.params["directionEnabled"] = False
        bombing.params["altitudeEnabled"] = False
        bombing.params["groupAttack"] = True
        waypoint.tasks.append(bombing)
        return waypoint

    def build_strike(self) -> MovingPoint:
        waypoint = super().build()
        for target in self.waypoint.targets:
            bombing = Bombing(target.position, weapon_type=WeaponType.Auto)
            # If there is only one target, drop all ordnance in one pass.
            if len(self.waypoint.targets) == 1:
                bombing.params["expend"] = "All"
            bombing.params["groupAttack"] = True
            waypoint.tasks.append(bombing)

            # Register special waypoints
            self.register_special_waypoints(self.waypoint.targets)
        return waypoint


class SweepIngressBuilder(PydcsWaypointBuilder):
    def build(self) -> MovingPoint:
        waypoint = super().build()

        if not isinstance(self.flight.flight_plan, SweepFlightPlan):
            flight_plan_type = self.flight.flight_plan.__class__.__name__
            logging.error(
                f"Cannot create sweep for {self.flight} because "
                f"{flight_plan_type} is not a sweep flight plan."
            )
            return waypoint

        waypoint.tasks.append(
            EngageTargets(
                max_distance=int(nautical_miles(50).meters),
                targets=[
                    Targets.All.Air.Planes.Fighters,
                    Targets.All.Air.Planes.MultiroleFighters,
                ],
            )
        )

        return waypoint


class JoinPointBuilder(PydcsWaypointBuilder):
    def build(self) -> MovingPoint:
        waypoint = super().build()
        if self.flight.flight_type == FlightType.ESCORT:
            self.configure_escort_tasks(
                waypoint,
                [
                    Targets.All.Air.Planes.Fighters,
                    Targets.All.Air.Planes.MultiroleFighters,
                ],
            )
        elif self.flight.flight_type == FlightType.SEAD_ESCORT:
            self.configure_escort_tasks(
                waypoint, [Targets.All.GroundUnits.AirDefence.AAA.SAMRelated]
            )
        return waypoint

    @staticmethod
    def configure_escort_tasks(
        waypoint: MovingPoint, target_types: List[Type[TargetType]]
    ) -> None:
        # Ideally we would use the escort mission type and escort task to have
        # the AI automatically but the AI only escorts AI flights while they are
        # traveling between waypoints. When an AI flight performs an attack
        # (such as attacking the mission target), AI escorts wander aimlessly
        # until the escorted group resumes its flight plan.
        #
        # As such, we instead use the Search Then Engage task, which is an
        # enroute task that causes the AI to follow their flight plan and engage
        # enemies of the set type within a certain distance. The downside to
        # this approach is that AI escorts are no longer related to the group
        # they are escorting, aside from the fact that they fly a similar flight
        # plan at the same time. With Escort, the escorts will follow the
        # escorted group out of the area. The strike element may or may not fly
        # directly over the target, and they may or may not require multiple
        # attack runs. For the escort flight we must just assume a flight plan
        # for the escort to fly. If the strike flight doesn't need to overfly
        # the target, the escorts are needlessly going in harms way. If the
        # strike flight needs multiple passes, the escorts may leave before the
        # escorted aircraft do.
        #
        # Another possible option would be to use Search Then Engage for join ->
        # ingress and egress -> split, but use a Search Then Engage in Zone task
        # for the target area that is set to end on a flag flip that occurs when
        # the strike aircraft finish their attack task.
        #
        # https://forums.eagle.ru/topic/251798-options-for-alternate-ai-escort-behavior
        waypoint.add_task(
            ControlledTask(
                EngageTargets(
                    # TODO: From doctrine.
                    max_distance=int(nautical_miles(30).meters),
                    targets=target_types,
                )
            )
        )

        # We could set this task to end at the split point. pydcs doesn't
        # currently support that task end condition though, and we don't really
        # need it.


class LandingPointBuilder(PydcsWaypointBuilder):
    def build(self) -> MovingPoint:
        waypoint = super().build()
        waypoint.type = "Land"
        waypoint.action = PointAction.Landing
        return waypoint


class CargoStopBuilder(PydcsWaypointBuilder):
    def build(self) -> MovingPoint:
        waypoint = super().build()
        waypoint.type = "LandingReFuAr"
        waypoint.action = PointAction.LandingReFuAr
        waypoint.landing_refuel_rearm_time = 2  # Minutes.
        return waypoint


class RaceTrackBuilder(PydcsWaypointBuilder):
    def build(self) -> MovingPoint:
        waypoint = super().build()

        flight_plan = self.flight.flight_plan

        if not isinstance(flight_plan, PatrollingFlightPlan):
            flight_plan_type = flight_plan.__class__.__name__
            logging.error(
                f"Cannot create race track for {self.flight} because "
                f"{flight_plan_type} does not define a patrol."
            )
            return waypoint

        # NB: It's important that the engage task comes before the orbit task.
        # Though they're on the same waypoint, if the orbit task comes first it
        # is their first priority and they will not engage any targets because
        # they're fully focused on orbiting. If the STE task is first, they will
        # engage targets if available and orbit if they find nothing to shoot.
        if self.flight.flight_type is FlightType.REFUELING:
            self.configure_refueling_actions(waypoint)

        # TODO: Move the properties of this task into the flight plan?
        # CAP is the only current user of this so it's not a big deal, but might
        # be good to make this usable for things like BAI when we add that
        # later.
        cap_types = {FlightType.BARCAP, FlightType.TARCAP}
        if self.flight.flight_type in cap_types:
            engagement_distance = int(flight_plan.engagement_distance.meters)
            waypoint.tasks.append(
                EngageTargets(
                    max_distance=engagement_distance, targets=[Targets.All.Air]
                )
            )

        # TODO: Set orbit speeds for all race tracks and remove this special case.
        if isinstance(flight_plan, RefuelingFlightPlan):
            orbit = OrbitAction(
                altitude=waypoint.alt,
                pattern=OrbitAction.OrbitPattern.RaceTrack,
                speed=int(flight_plan.patrol_speed.kph),
            )
        else:
            orbit = OrbitAction(
                altitude=waypoint.alt, pattern=OrbitAction.OrbitPattern.RaceTrack
            )

        racetrack = ControlledTask(orbit)
        self.set_waypoint_tot(waypoint, flight_plan.patrol_start_time)
        racetrack.stop_after_time(int(flight_plan.patrol_end_time.total_seconds()))
        waypoint.add_task(racetrack)

        return waypoint

    def configure_refueling_actions(self, waypoint: MovingPoint) -> None:
        waypoint.add_task(Tanker())

        if self.flight.unit_type.dcs_unit_type.tacan:
            tanker_info = self.air_support.tankers[-1]
            tacan = tanker_info.tacan
            tacan_callsign = {
                "Texaco": "TEX",
                "Arco": "ARC",
                "Shell": "SHL",
            }.get(tanker_info.callsign)

            waypoint.add_task(
                ActivateBeaconCommand(
                    tacan.number,
                    tacan.band.value,
                    tacan_callsign,
                    bearing=True,
                    unit_id=self.group.units[0].id,
                    aa=True,
                )
            )


class RaceTrackEndBuilder(PydcsWaypointBuilder):
    def build(self) -> MovingPoint:
        waypoint = super().build()

        if not isinstance(self.flight.flight_plan, PatrollingFlightPlan):
            flight_plan_type = self.flight.flight_plan.__class__.__name__
            logging.error(
                f"Cannot create race track for {self.flight} because "
                f"{flight_plan_type} does not define a patrol."
            )
            return waypoint

        self.waypoint.departure_time = self.flight.flight_plan.patrol_end_time
        return waypoint<|MERGE_RESOLUTION|>--- conflicted
+++ resolved
@@ -239,305 +239,6 @@
             )
 
 
-<<<<<<< HEAD
-class RadioChannelAllocator:
-    """Base class for radio channel allocators."""
-
-    def assign_channels_for_flight(
-        self, flight: FlightData, air_support: AirSupport
-    ) -> None:
-        """Assigns mission frequencies to preset channels for the flight."""
-        raise NotImplementedError
-
-
-@dataclass(frozen=True)
-class CommonRadioChannelAllocator(RadioChannelAllocator):
-    """Radio channel allocator suitable for most aircraft.
-
-    Most of the aircraft with preset channels available have one or more radios
-    with 20 or more channels available (typically per-radio, but this is not the
-    case for the JF-17).
-    """
-
-    #: Index of the radio used for intra-flight communications. Matches the
-    #: index of the panel_radio field of the pydcs.dcs.planes object.
-    inter_flight_radio_index: Optional[int]
-
-    #: Index of the radio used for intra-flight communications. Matches the
-    #: index of the panel_radio field of the pydcs.dcs.planes object.
-    intra_flight_radio_index: Optional[int]
-
-    def assign_channels_for_flight(
-        self, flight: FlightData, air_support: AirSupport
-    ) -> None:
-        if self.intra_flight_radio_index is not None:
-            flight.assign_channel(
-                self.intra_flight_radio_index, 1, flight.intra_flight_channel
-            )
-
-        if self.inter_flight_radio_index is None:
-            return
-
-        # For cases where the inter-flight and intra-flight radios share presets
-        # (the JF-17 only has one set of channels, even though it can use two
-        # channels simultaneously), start assigning inter-flight channels at 2.
-        radio_id = self.inter_flight_radio_index
-        if self.intra_flight_radio_index == radio_id:
-            first_channel = 2
-        else:
-            first_channel = 1
-
-        last_channel = flight.num_radio_channels(radio_id)
-        channel_alloc = iter(range(first_channel, last_channel + 1))
-
-        if flight.departure.atc is not None:
-            flight.assign_channel(radio_id, next(channel_alloc), flight.departure.atc)
-
-        # TODO: If there ever are multiple AWACS, limit to mission relevant.
-        for awacs in air_support.awacs:
-            flight.assign_channel(radio_id, next(channel_alloc), awacs.freq)
-
-        if flight.arrival != flight.departure and flight.arrival.atc is not None:
-            flight.assign_channel(radio_id, next(channel_alloc), flight.arrival.atc)
-
-        try:
-            # TODO: Skip incompatible tankers.
-            for tanker in air_support.tankers:
-                flight.assign_channel(radio_id, next(channel_alloc), tanker.freq)
-
-            if flight.divert is not None and flight.divert.atc is not None:
-                flight.assign_channel(radio_id, next(channel_alloc), flight.divert.atc)
-        except StopIteration:
-            # Any remaining channels are nice-to-haves, but not necessary for
-            # the few aircraft with a small number of channels available.
-            pass
-
-
-@dataclass(frozen=True)
-class NoOpChannelAllocator(RadioChannelAllocator):
-    """Channel allocator for aircraft that don't support preset channels."""
-
-    def assign_channels_for_flight(
-        self, flight: FlightData, air_support: AirSupport
-    ) -> None:
-        pass
-
-
-@dataclass(frozen=True)
-class FarmerRadioChannelAllocator(RadioChannelAllocator):
-    """Preset channel allocator for the MiG-19P."""
-
-    def assign_channels_for_flight(
-        self, flight: FlightData, air_support: AirSupport
-    ) -> None:
-        # The Farmer only has 6 preset channels. It also only has a VHF radio,
-        # and currently our ATC data and AWACS are only in the UHF band.
-        radio_id = 1
-        flight.assign_channel(radio_id, 1, flight.intra_flight_channel)
-        # TODO: Assign 4-6 to VHF frequencies of departure, arrival, and divert.
-        # TODO: Assign 2 and 3 to AWACS if it is VHF.
-
-
-@dataclass(frozen=True)
-class ViggenRadioChannelAllocator(RadioChannelAllocator):
-    """Preset channel allocator for the AJS37."""
-
-    def assign_channels_for_flight(
-        self, flight: FlightData, air_support: AirSupport
-    ) -> None:
-        # The Viggen's preset channels are handled differently from other
-        # aircraft. The aircraft automatically configures channels for every
-        # allied flight in the game (including AWACS) and for every airfield. As
-        # such, we don't need to allocate any of those. There are seven presets
-        # we can modify, however: three channels for the main radio intended for
-        # communication with wingmen, and four emergency channels for the backup
-        # radio. We'll set the first channel of the main radio to the
-        # intra-flight channel, and the first three emergency channels to each
-        # of the flight plan's airfields. The fourth emergency channel is always
-        # the guard channel.
-        radio_id = 1
-        flight.assign_channel(radio_id, 1, flight.intra_flight_channel)
-        if flight.departure.atc is not None:
-            flight.assign_channel(radio_id, 4, flight.departure.atc)
-        if flight.arrival.atc is not None:
-            flight.assign_channel(radio_id, 5, flight.arrival.atc)
-        # TODO: Assign divert to 6 when we support divert airfields.
-
-
-@dataclass(frozen=True)
-class SCR522RadioChannelAllocator(RadioChannelAllocator):
-    """Preset channel allocator for the SCR522 WW2 radios. (4 channels)"""
-
-    def assign_channels_for_flight(
-        self, flight: FlightData, air_support: AirSupport
-    ) -> None:
-        radio_id = 1
-        flight.assign_channel(radio_id, 1, flight.intra_flight_channel)
-        if flight.departure.atc is not None:
-            flight.assign_channel(radio_id, 2, flight.departure.atc)
-        if flight.arrival.atc is not None:
-            flight.assign_channel(radio_id, 3, flight.arrival.atc)
-
-        # TODO : Some GCI on Channel 4 ?
-
-
-@dataclass(frozen=True)
-class AircraftData:
-    """Additional aircraft data not exposed by pydcs."""
-
-    #: The type of radio used for inter-flight communications.
-    inter_flight_radio: Radio
-
-    #: The type of radio used for intra-flight communications.
-    intra_flight_radio: Radio
-
-    #: The radio preset channel allocator, if the aircraft supports channel
-    #: presets. If the aircraft does not support preset channels, this will be
-    #: None.
-    channel_allocator: Optional[RadioChannelAllocator]
-
-    #: Defines how channels should be named when printed in the kneeboard.
-    channel_namer: Type[ChannelNamer] = ChannelNamer
-
-
-# Indexed by the id field of the pydcs PlaneType.
-AIRCRAFT_DATA: Dict[str, AircraftData] = {
-    "A-10C": AircraftData(
-        inter_flight_radio=get_radio("AN/ARC-164"),
-        # VHF for intraflight is not accepted anymore by DCS
-        # (see https://forums.eagle.ru/showthread.php?p=4499738).
-        intra_flight_radio=get_radio("AN/ARC-164"),
-        channel_allocator=NoOpChannelAllocator(),
-    ),
-    "AJS37": AircraftData(
-        # The AJS37 has somewhat unique radio configuration. Two backup radio
-        # (FR 24) can only operate simultaneously with the main radio in guard
-        # mode. As such, we only use the main radio for both inter- and intra-
-        # flight communication.
-        inter_flight_radio=get_radio("FR 22"),
-        intra_flight_radio=get_radio("FR 22"),
-        channel_allocator=ViggenRadioChannelAllocator(),
-        channel_namer=ViggenChannelNamer,
-    ),
-    "AV8BNA": AircraftData(
-        inter_flight_radio=get_radio("AN/ARC-210"),
-        intra_flight_radio=get_radio("AN/ARC-210"),
-        channel_allocator=CommonRadioChannelAllocator(
-            inter_flight_radio_index=2, intra_flight_radio_index=1
-        ),
-    ),
-    "F-14B": AircraftData(
-        inter_flight_radio=get_radio("AN/ARC-159"),
-        intra_flight_radio=get_radio("AN/ARC-182"),
-        channel_allocator=CommonRadioChannelAllocator(
-            inter_flight_radio_index=1, intra_flight_radio_index=2
-        ),
-        channel_namer=TomcatChannelNamer,
-    ),
-    "F-16C_50": AircraftData(
-        inter_flight_radio=get_radio("AN/ARC-164"),
-        intra_flight_radio=get_radio("AN/ARC-222"),
-        # COM2 is the AN/ARC-222, which is the VHF radio we want to use for
-        # intra-flight communication to leave COM1 open for UHF inter-flight.
-        channel_allocator=CommonRadioChannelAllocator(
-            inter_flight_radio_index=1, intra_flight_radio_index=2
-        ),
-        channel_namer=ViperChannelNamer,
-    ),
-    "FA-18C_hornet": AircraftData(
-        inter_flight_radio=get_radio("AN/ARC-210"),
-        intra_flight_radio=get_radio("AN/ARC-210"),
-        # DCS will clobber channel 1 of the first radio compatible with the
-        # flight's assigned frequency. Since the F/A-18's two radios are both
-        # AN/ARC-210s, radio 1 will be compatible regardless of which frequency
-        # is assigned, so we must use radio 1 for the intra-flight radio.
-        channel_allocator=CommonRadioChannelAllocator(
-            inter_flight_radio_index=2, intra_flight_radio_index=1
-        ),
-    ),
-    "JF-17": AircraftData(
-        inter_flight_radio=get_radio("R&S M3AR UHF"),
-        intra_flight_radio=get_radio("R&S M3AR VHF"),
-        channel_allocator=CommonRadioChannelAllocator(
-            inter_flight_radio_index=1, intra_flight_radio_index=1
-        ),
-        # Same naming pattern as the Viper, so just reuse that.
-        channel_namer=ViperChannelNamer,
-    ),
-    "Ka-50": AircraftData(
-        inter_flight_radio=get_radio("R-800L1"),
-        intra_flight_radio=get_radio("R-800L1"),
-        # The R-800L1 doesn't have preset channels, and the other radio is for
-        # communications with FAC and ground units, which don't currently have
-        # radios assigned, so no channels to configure.
-        channel_allocator=NoOpChannelAllocator(),
-    ),
-    "M-2000C": AircraftData(
-        inter_flight_radio=get_radio("TRT ERA 7000 V/UHF"),
-        intra_flight_radio=get_radio("TRT ERA 7200 UHF"),
-        channel_allocator=CommonRadioChannelAllocator(
-            inter_flight_radio_index=1, intra_flight_radio_index=2
-        ),
-        channel_namer=MirageChannelNamer,
-    ),
-    "MiG-15bis": AircraftData(
-        inter_flight_radio=get_radio("RSI-6K HF"),
-        intra_flight_radio=get_radio("RSI-6K HF"),
-        channel_allocator=NoOpChannelAllocator(),
-    ),
-    "MiG-19P": AircraftData(
-        inter_flight_radio=get_radio("RSIU-4V"),
-        intra_flight_radio=get_radio("RSIU-4V"),
-        channel_allocator=FarmerRadioChannelAllocator(),
-        channel_namer=SingleRadioChannelNamer,
-    ),
-    "MiG-21Bis": AircraftData(
-        inter_flight_radio=get_radio("RSIU-5V"),
-        intra_flight_radio=get_radio("RSIU-5V"),
-        channel_allocator=CommonRadioChannelAllocator(
-            inter_flight_radio_index=1, intra_flight_radio_index=1
-        ),
-        channel_namer=SingleRadioChannelNamer,
-    ),
-    "P-51D": AircraftData(
-        inter_flight_radio=get_radio("SCR522"),
-        intra_flight_radio=get_radio("SCR522"),
-        channel_allocator=CommonRadioChannelAllocator(
-            inter_flight_radio_index=1, intra_flight_radio_index=1
-        ),
-        channel_namer=SCR522ChannelNamer,
-    ),
-    "UH-1H": AircraftData(
-        inter_flight_radio=get_radio("AN/ARC-51BX"),
-        # Ideally this would use the AN/ARC-131 because that radio is supposed
-        # to be used for flight comms, but DCS won't allow it as the flight's
-        # frequency, nor will it allow the AN/ARC-134.
-        intra_flight_radio=get_radio("AN/ARC-51BX"),
-        channel_allocator=CommonRadioChannelAllocator(
-            inter_flight_radio_index=1, intra_flight_radio_index=1
-        ),
-        channel_namer=HueyChannelNamer,
-    ),
-    "F-22A": AircraftData(
-        inter_flight_radio=get_radio("SCR-522"),
-        intra_flight_radio=get_radio("SCR-522"),
-        channel_allocator=None,
-        channel_namer=SCR522ChannelNamer,
-    ),
-    "JAS39Gripen": AircraftData(
-        inter_flight_radio=get_radio("R&S Series 6000"),
-        intra_flight_radio=get_radio("R&S Series 6000"),
-        channel_allocator=None,
-    ),
-}
-AIRCRAFT_DATA["A-10C_2"] = AIRCRAFT_DATA["A-10C"]
-AIRCRAFT_DATA["P-51D-30-NA"] = AIRCRAFT_DATA["P-51D"]
-AIRCRAFT_DATA["P-47D-30"] = AIRCRAFT_DATA["P-51D"]
-AIRCRAFT_DATA["JAS39Gripen_AG"] = AIRCRAFT_DATA["JAS39Gripen"]
-
-
-=======
->>>>>>> 6cc96774
 class AircraftConflictGenerator:
     def __init__(
         self,
