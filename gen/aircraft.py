from __future__ import annotations

import logging
import random
from dataclasses import dataclass
from typing import Dict, List, Optional, Tuple, Type, Union

from dcs import helicopters
from dcs.action import AITaskPush, ActivateGroup, MessageToAll
from dcs.condition import CoalitionHasAirdrome, PartOfCoalitionInZone, TimeAfter
from dcs.country import Country
from dcs.flyingunit import FlyingUnit
from dcs.helicopters import UH_1H, helicopter_map
from dcs.mapping import Point
from dcs.mission import Mission, StartType
from dcs.planes import (
    AJS37,
    B_17G,
    Bf_109K_4,
    FW_190A8,
    FW_190D9,
    F_14B,
    I_16,
    JF_17,
    Ju_88A4,
    P_47D_30,
    P_51D,
    P_51D_30_NA,
    SpitfireLFMkIX,
    SpitfireLFMkIXCW,
    Su_33,
)
from dcs.point import MovingPoint, PointAction
from dcs.task import (
    AntishipStrike,
    AttackGroup,
    Bombing,
    CAP,
    CAS,
    ControlledTask,
    EPLRS,
    EngageTargets,
    Escort,
    GroundAttack,
    OptROE,
    OptRTBOnBingoFuel,
    OptRTBOnOutOfAmmo,
    OptReactOnThreat,
    OptRestrictAfterburner,
    OptRestrictJettison,
    OrbitAction,
    PinpointStrike,
    SEAD,
    StartCommand,
    Targets,
    Task,
)
from dcs.terrain.terrain import Airport, NoParkingSlotError
from dcs.translation import String
from dcs.triggers import Event, TriggerOnce
from dcs.unitgroup import FlyingGroup, Group, ShipGroup, StaticGroup
from dcs.unittype import FlyingType, UnitType

from game import db
from game.data.cap_capabilities_db import GUNFIGHTERS
from game.settings import Settings
from game.utils import meter_to_nm, nm_to_meter
from gen.airfields import RunwayData
from gen.airsupportgen import AirSupport
from gen.ato import AirTaskingOrder, Package
from gen.callsigns import create_group_callsign_from_unit
from gen.flights.flight import (
    Flight,
    FlightType,
    FlightWaypoint,
    FlightWaypointType,
)
from gen.radios import MHz, Radio, RadioFrequency, RadioRegistry, get_radio
from theater import MissionTarget, TheaterGroundObject
from theater.controlpoint import ControlPoint, ControlPointType
from .conflictgen import Conflict
from .naming import namegen

WARM_START_HELI_AIRSPEED = 120
WARM_START_HELI_ALT = 500
WARM_START_ALTITUDE = 3000
WARM_START_AIRSPEED = 550

CAP_DURATION = 30 # minutes

RTB_ALTITUDE = 800
RTB_DISTANCE = 5000
HELI_ALT = 500

# Note that fallback radio channels will *not* be reserved. It's possible that
# flights using these will overlap with other channels. This is because we would
# need to make sure we fell back to a frequency that is not used by any beacon
# or ATC, which we don't have the information to predict. Deal with the minor
# annoyance for now since we'll be fleshing out radio info soon enough.
ALLIES_WW2_CHANNEL = MHz(124)
GERMAN_WW2_CHANNEL = MHz(40)
HELICOPTER_CHANNEL = MHz(127)
UHF_FALLBACK_CHANNEL = MHz(251)


# TODO: Get radio information for all the special cases.
def get_fallback_channel(unit_type: UnitType) -> RadioFrequency:
    if unit_type in helicopter_map.values() and unit_type != UH_1H:
        return HELICOPTER_CHANNEL

    german_ww2_aircraft = [
        Bf_109K_4,
        FW_190A8,
        FW_190D9,
        Ju_88A4,
    ]

    if unit_type in german_ww2_aircraft:
        return GERMAN_WW2_CHANNEL

    allied_ww2_aircraft = [
        I_16,
        P_47D_30,
        P_51D,
        P_51D_30_NA,
        SpitfireLFMkIX,
        SpitfireLFMkIXCW,
    ]

    if unit_type in allied_ww2_aircraft:
        return ALLIES_WW2_CHANNEL

    return UHF_FALLBACK_CHANNEL


class ChannelNamer:
    """Base class allowing channel name customization per-aircraft.

    Most aircraft will want to customize this behavior, but the default is
    reasonable for any aircraft with numbered radios.
    """

    @staticmethod
    def channel_name(radio_id: int, channel_id: int) -> str:
        """Returns the name of the channel for the given radio and channel."""
        return f"COMM{radio_id} Ch {channel_id}"


class MirageChannelNamer(ChannelNamer):
    """Channel namer for the M-2000."""

    @staticmethod
    def channel_name(radio_id: int, channel_id: int) -> str:
        radio_name = ["V/UHF", "UHF"][radio_id - 1]
        return f"{radio_name} Ch {channel_id}"


class TomcatChannelNamer(ChannelNamer):
    """Channel namer for the F-14."""

    @staticmethod
    def channel_name(radio_id: int, channel_id: int) -> str:
        radio_name = ["UHF", "VHF/UHF"][radio_id - 1]
        return f"{radio_name} Ch {channel_id}"


class ViggenChannelNamer(ChannelNamer):
    """Channel namer for the AJS37."""

    @staticmethod
    def channel_name(radio_id: int, channel_id: int) -> str:
        if channel_id >= 4:
            channel_letter = "EFGH"[channel_id - 4]
            return f"FR 24 {channel_letter}"
        return f"FR 22 Special {channel_id}"


class ViperChannelNamer(ChannelNamer):
    """Channel namer for the F-16."""

    @staticmethod
    def channel_name(radio_id: int, channel_id: int) -> str:
        return f"COM{radio_id} Ch {channel_id}"


class SCR522ChannelNamer(ChannelNamer):
    """
    Channel namer for P-51 & P-47D
    """

    @staticmethod
    def channel_name(radio_id: int, channel_id: int) -> str:
        if channel_id > 3:
            return "?"
        else:
            return f"Button " + "ABCD"[channel_id - 1]


@dataclass(frozen=True)
class ChannelAssignment:
    radio_id: int
    channel: int


@dataclass
class FlightData:
    """Details of a planned flight."""

    flight_type: FlightType

    #: All units in the flight.
    units: List[FlyingUnit]

    #: Total number of aircraft in the flight.
    size: int

    #: True if this flight belongs to the player's coalition.
    friendly: bool

    #: Number of minutes after mission start the flight is set to depart.
    departure_delay: int

    #: Arrival airport.
    arrival: RunwayData

    #: Departure airport.
    departure: RunwayData

    #: Diver airport.
    divert: Optional[RunwayData]

    #: Waypoints of the flight plan.
    waypoints: List[FlightWaypoint]

    #: Radio frequency for intra-flight communications.
    intra_flight_channel: RadioFrequency

    #: Map of radio frequencies to their assigned radio and channel, if any.
    frequency_to_channel_map: Dict[RadioFrequency, ChannelAssignment]

    #: Data concerning the target of a CAS/Strike/SEAD flight, or None else
    targetPoint: str

    def __init__(self, flight_type: FlightType, units: List[FlyingUnit],
                 size: int, friendly: bool, departure_delay: int,
                 departure: RunwayData, arrival: RunwayData,
                 divert: Optional[RunwayData], waypoints: List[FlightWaypoint],
                 intra_flight_channel: RadioFrequency, targetPoint: Optional[str]) -> None:
        self.flight_type = flight_type
        self.units = units
        self.size = size
        self.friendly = friendly
        self.departure_delay = departure_delay
        self.departure = departure
        self.arrival = arrival
        self.divert = divert
        self.waypoints = waypoints
        self.intra_flight_channel = intra_flight_channel
        self.frequency_to_channel_map = {}
        self.callsign = create_group_callsign_from_unit(self.units[0])
        self.targetPoint = targetPoint

    @property
    def client_units(self) -> List[FlyingUnit]:
        """List of playable units in the flight."""
        return [u for u in self.units if u.is_human()]

    @property
    def aircraft_type(self) -> FlyingType:
        """Returns the type of aircraft in this flight."""
        return self.units[0].unit_type

    def num_radio_channels(self, radio_id: int) -> int:
        """Returns the number of preset channels for the given radio."""
        # Note: pydcs only initializes the radio presets for client slots.
        return self.client_units[0].num_radio_channels(radio_id)

    def channel_for(
            self, frequency: RadioFrequency) -> Optional[ChannelAssignment]:
        """Returns the radio and channel number for the given frequency."""
        return self.frequency_to_channel_map.get(frequency, None)

    def assign_channel(self, radio_id: int, channel_id: int,
                       frequency: RadioFrequency) -> None:
        """Assigns a preset radio channel to the given frequency."""
        for unit in self.client_units:
            unit.set_radio_channel_preset(radio_id, channel_id, frequency.mhz)

        # One frequency could be bound to multiple channels. Prefer the first,
        # since with the current implementation it will be the lowest numbered
        # channel.
        if frequency not in self.frequency_to_channel_map:
            self.frequency_to_channel_map[frequency] = ChannelAssignment(
                radio_id, channel_id
            )


class RadioChannelAllocator:
    """Base class for radio channel allocators."""

    def assign_channels_for_flight(self, flight: FlightData,
                                   air_support: AirSupport) -> None:
        """Assigns mission frequencies to preset channels for the flight."""
        raise NotImplementedError


@dataclass(frozen=True)
class CommonRadioChannelAllocator(RadioChannelAllocator):
    """Radio channel allocator suitable for most aircraft.

    Most of the aircraft with preset channels available have one or more radios
    with 20 or more channels available (typically per-radio, but this is not the
    case for the JF-17).
    """

    #: Index of the radio used for intra-flight communications. Matches the
    #: index of the panel_radio field of the pydcs.dcs.planes object.
    inter_flight_radio_index: Optional[int]

    #: Index of the radio used for intra-flight communications. Matches the
    #: index of the panel_radio field of the pydcs.dcs.planes object.
    intra_flight_radio_index: Optional[int]

    def assign_channels_for_flight(self, flight: FlightData,
                                   air_support: AirSupport) -> None:
        if self.intra_flight_radio_index is not None:
            flight.assign_channel(
                self.intra_flight_radio_index, 1, flight.intra_flight_channel)

        if self.inter_flight_radio_index is None:
            return

        # For cases where the inter-flight and intra-flight radios share presets
        # (the JF-17 only has one set of channels, even though it can use two
        # channels simultaneously), start assigning inter-flight channels at 2.
        radio_id = self.inter_flight_radio_index
        if self.intra_flight_radio_index == radio_id:
            first_channel = 2
        else:
            first_channel = 1

        last_channel = flight.num_radio_channels(radio_id)
        channel_alloc = iter(range(first_channel, last_channel + 1))

        if flight.departure.atc is not None:
            flight.assign_channel(radio_id, next(channel_alloc),
                                  flight.departure.atc)

        # TODO: If there ever are multiple AWACS, limit to mission relevant.
        for awacs in air_support.awacs:
            flight.assign_channel(radio_id, next(channel_alloc), awacs.freq)

        if flight.arrival != flight.departure and flight.arrival.atc is not None:
            flight.assign_channel(radio_id, next(channel_alloc),
                                  flight.arrival.atc)

        try:
            # TODO: Skip incompatible tankers.
            for tanker in air_support.tankers:
                flight.assign_channel(
                    radio_id, next(channel_alloc), tanker.freq)

            if flight.divert is not None and flight.divert.atc is not None:
                flight.assign_channel(radio_id, next(channel_alloc),
                                      flight.divert.atc)
        except StopIteration:
            # Any remaining channels are nice-to-haves, but not necessary for
            # the few aircraft with a small number of channels available.
            pass


@dataclass(frozen=True)
class WarthogRadioChannelAllocator(RadioChannelAllocator):
    """Preset channel allocator for the A-10C."""

    def assign_channels_for_flight(self, flight: FlightData,
                                   air_support: AirSupport) -> None:
        # The A-10's radio works differently than most aircraft. Doesn't seem to
        # be a way to set these from the mission editor, let alone pydcs.
        pass


@dataclass(frozen=True)
class ViggenRadioChannelAllocator(RadioChannelAllocator):
    """Preset channel allocator for the AJS37."""

    def assign_channels_for_flight(self, flight: FlightData,
                                   air_support: AirSupport) -> None:
        # The Viggen's preset channels are handled differently from other
        # aircraft. The aircraft automatically configures channels for every
        # allied flight in the game (including AWACS) and for every airfield. As
        # such, we don't need to allocate any of those. There are seven presets
        # we can modify, however: three channels for the main radio intended for
        # communication with wingmen, and four emergency channels for the backup
        # radio. We'll set the first channel of the main radio to the
        # intra-flight channel, and the first three emergency channels to each
        # of the flight plan's airfields. The fourth emergency channel is always
        # the guard channel.
        radio_id = 1
        flight.assign_channel(radio_id, 1, flight.intra_flight_channel)
        if flight.departure.atc is not None:
            flight.assign_channel(radio_id, 4, flight.departure.atc)
        if flight.arrival.atc is not None:
            flight.assign_channel(radio_id, 5, flight.arrival.atc)
        # TODO: Assign divert to 6 when we support divert airfields.


@dataclass(frozen=True)
class SCR522RadioChannelAllocator(RadioChannelAllocator):
    """Preset channel allocator for the SCR522 WW2 radios. (4 channels)"""

    def assign_channels_for_flight(self, flight: FlightData,
                                   air_support: AirSupport) -> None:
        radio_id = 1
        flight.assign_channel(radio_id, 1, flight.intra_flight_channel)
        if flight.departure.atc is not None:
            flight.assign_channel(radio_id, 2, flight.departure.atc)
        if flight.arrival.atc is not None:
            flight.assign_channel(radio_id, 3, flight.arrival.atc)

        # TODO : Some GCI on Channel 4 ?

@dataclass(frozen=True)
class AircraftData:
    """Additional aircraft data not exposed by pydcs."""

    #: The type of radio used for inter-flight communications.
    inter_flight_radio: Radio

    #: The type of radio used for intra-flight communications.
    intra_flight_radio: Radio

    #: The radio preset channel allocator, if the aircraft supports channel
    #: presets. If the aircraft does not support preset channels, this will be
    #: None.
    channel_allocator: Optional[RadioChannelAllocator]

    #: Defines how channels should be named when printed in the kneeboard.
    channel_namer: Type[ChannelNamer] = ChannelNamer


# Indexed by the id field of the pydcs PlaneType.
AIRCRAFT_DATA: Dict[str, AircraftData] = {
    "A-10C": AircraftData(
        inter_flight_radio=get_radio("AN/ARC-164"),
        intra_flight_radio=get_radio("AN/ARC-164"), # VHF for intraflight is not accepted anymore by DCS (see https://forums.eagle.ru/showthread.php?p=4499738)
        channel_allocator=WarthogRadioChannelAllocator()
    ),

    "AJS37": AircraftData(
        # The AJS37 has somewhat unique radio configuration. Two backup radio
        # (FR 24) can only operate simultaneously with the main radio in guard
        # mode. As such, we only use the main radio for both inter- and intra-
        # flight communication.
        inter_flight_radio=get_radio("FR 22"),
        intra_flight_radio=get_radio("FR 22"),
        channel_allocator=ViggenRadioChannelAllocator(),
        channel_namer=ViggenChannelNamer
    ),

    "AV8BNA": AircraftData(
        inter_flight_radio=get_radio("AN/ARC-210"),
        intra_flight_radio=get_radio("AN/ARC-210"),
        channel_allocator=CommonRadioChannelAllocator(
            inter_flight_radio_index=2,
            intra_flight_radio_index=1
        )
    ),

    "F-14B": AircraftData(
        inter_flight_radio=get_radio("AN/ARC-159"),
        intra_flight_radio=get_radio("AN/ARC-182"),
        channel_allocator=CommonRadioChannelAllocator(
            inter_flight_radio_index=1,
            intra_flight_radio_index=2
        ),
        channel_namer=TomcatChannelNamer
    ),

    "F-16C_50": AircraftData(
        inter_flight_radio=get_radio("AN/ARC-164"),
        intra_flight_radio=get_radio("AN/ARC-222"),
        # COM2 is the AN/ARC-222, which is the VHF radio we want to use for
        # intra-flight communication to leave COM1 open for UHF inter-flight.
        channel_allocator=CommonRadioChannelAllocator(
            inter_flight_radio_index=1,
            intra_flight_radio_index=2
        ),
        channel_namer=ViperChannelNamer
    ),

    "FA-18C_hornet": AircraftData(
        inter_flight_radio=get_radio("AN/ARC-210"),
        intra_flight_radio=get_radio("AN/ARC-210"),
        # DCS will clobber channel 1 of the first radio compatible with the
        # flight's assigned frequency. Since the F/A-18's two radios are both
        # AN/ARC-210s, radio 1 will be compatible regardless of which frequency
        # is assigned, so we must use radio 1 for the intra-flight radio.
        channel_allocator=CommonRadioChannelAllocator(
            inter_flight_radio_index=2,
            intra_flight_radio_index=1
        )
    ),

    "JF-17": AircraftData(
        inter_flight_radio=get_radio("R&S M3AR UHF"),
        intra_flight_radio=get_radio("R&S M3AR VHF"),
        channel_allocator=CommonRadioChannelAllocator(
            inter_flight_radio_index=1,
            intra_flight_radio_index=1
        ),
        # Same naming pattern as the Viper, so just reuse that.
        channel_namer=ViperChannelNamer
    ),

    "M-2000C": AircraftData(
        inter_flight_radio=get_radio("TRT ERA 7000 V/UHF"),
        intra_flight_radio=get_radio("TRT ERA 7200 UHF"),
        channel_allocator=CommonRadioChannelAllocator(
            inter_flight_radio_index=1,
            intra_flight_radio_index=2
        ),
        channel_namer=MirageChannelNamer
    ),

    "P-51D": AircraftData(
        inter_flight_radio=get_radio("SCR522"),
        intra_flight_radio=get_radio("SCR522"),
        channel_allocator=CommonRadioChannelAllocator(
            inter_flight_radio_index=1,
            intra_flight_radio_index=1
        ),
        channel_namer=SCR522ChannelNamer
    ),
}
AIRCRAFT_DATA["P-51D-30-NA"] = AIRCRAFT_DATA["P-51D"]
AIRCRAFT_DATA["P-47D-30"] = AIRCRAFT_DATA["P-51D"]


@dataclass(frozen=True)
class PackageWaypointTiming:
    #: The package being scheduled.
    package: Package

    #: The package join time.
    join: int

    #: The ingress waypoint TOT.
    ingress: int

    #: The egress waypoint TOT.
    egress: int

    #: The package split time.
    split: int

    @property
    def target(self) -> int:
        """The package time over target."""
        assert self.package.time_over_target is not None
        return self.package.time_over_target

    @property
    def race_track_start(self) -> Optional[int]:
        cap_types = (FlightType.BARCAP, FlightType.CAP)
        if self.package.primary_task in cap_types:
            # CAP flights don't have hold points, and we don't calculate takeoff
            # times yet or adjust the TOT based on when the flight can arrive,
            # so if we set a TOT that gives the flight a lot of extra time it
            # will just fly to the start point slowly, possibly slowly enough to
            # stall and crash. Just don't set a TOT for these points and let the
            # CAP get on station ASAP.
            return None
        else:
            return self.ingress

    @property
    def race_track_end(self) -> int:
        cap_types = (FlightType.BARCAP, FlightType.CAP)
        if self.package.primary_task in cap_types:
            return self.target + CAP_DURATION * 60
        else:
            return self.egress

    def push_time(self, flight: Flight, hold_point: Point) -> int:
        assert self.package.waypoints is not None
        return self.join - self.travel_time(
            hold_point,
            self.package.waypoints.join,
            self.flight_ground_speed(flight)
        )

    def tot_for_waypoint(self, waypoint: FlightWaypoint) -> Optional[int]:
        target_types = (
            FlightWaypointType.TARGET_GROUP_LOC,
            FlightWaypointType.TARGET_POINT,
            FlightWaypointType.TARGET_SHIP,
        )

        ingress_types = (
            FlightWaypointType.INGRESS_CAS,
            FlightWaypointType.INGRESS_SEAD,
            FlightWaypointType.INGRESS_STRIKE,
        )

        if waypoint.waypoint_type == FlightWaypointType.JOIN:
            return self.join
        elif waypoint.waypoint_type in ingress_types:
            return self.ingress
        elif waypoint.waypoint_type in target_types:
            return self.target
        elif waypoint.waypoint_type == FlightWaypointType.EGRESS:
            return self.egress
        elif waypoint.waypoint_type == FlightWaypointType.SPLIT:
            return self.split
        elif waypoint.waypoint_type == FlightWaypointType.PATROL_TRACK:
            return self.race_track_start
        return None

    def depart_time_for_waypoint(self, waypoint: FlightWaypoint,
                                 flight: Flight) -> Optional[int]:
        if waypoint.waypoint_type == FlightWaypointType.LOITER:
            return self.push_time(flight, Point(waypoint.x, waypoint.y))
        elif waypoint.waypoint_type == FlightWaypointType.PATROL:
            return self.race_track_end
        return None

    @classmethod
    def for_package(cls, package: Package) -> PackageWaypointTiming:
        assert package.time_over_target is not None
        assert package.waypoints is not None

        group_ground_speed = cls.package_ground_speed(package)

        ingress = package.time_over_target - cls.travel_time(
            package.waypoints.ingress,
            package.target.position,
            group_ground_speed
        )

        join = ingress - cls.travel_time(
            package.waypoints.join,
            package.waypoints.ingress,
            group_ground_speed
        )

        egress = package.time_over_target + cls.travel_time(
            package.target.position,
            package.waypoints.egress,
            group_ground_speed
        )

        split = egress + cls.travel_time(
            package.waypoints.egress,
            package.waypoints.split,
            group_ground_speed
        )

        return cls(package, join, ingress, egress, split)

    @classmethod
    def package_ground_speed(cls, package: Package) -> int:
        speeds = []
        for flight in package.flights:
            speeds.append(cls.flight_ground_speed(flight))
        return min(speeds)  # knots

    @staticmethod
    def flight_ground_speed(_flight: Flight) -> int:
        # TODO: Gather data so this is useful.
        return 400  # knots

    @staticmethod
    def travel_time(a: Point, b: Point, speed: float) -> int:
        error_factor = 1.1
        distance = meter_to_nm(a.distance_to_point(b))
        hours = distance / speed
        seconds = hours * 3600
        return int(seconds * error_factor)


class AircraftConflictGenerator:
    def __init__(self, mission: Mission, conflict: Conflict, settings: Settings,
                 game, radio_registry: RadioRegistry):
        self.m = mission
        self.game = game
        self.settings = settings
        self.conflict = conflict
        self.radio_registry = radio_registry
        self.escort_targets: List[Tuple[FlyingGroup, int]] = []
        self.flights: List[FlightData] = []

    def get_intra_flight_channel(self, airframe: UnitType) -> RadioFrequency:
        """Allocates an intra-flight channel to a group.

        Args:
            airframe: The type of aircraft a channel should be allocated for.

        Returns:
            The frequency of the intra-flight channel.
        """
        try:
            aircraft_data = AIRCRAFT_DATA[airframe.id]
            return self.radio_registry.alloc_for_radio(
                aircraft_data.intra_flight_radio)
        except KeyError:
            return get_fallback_channel(airframe)

    def _start_type(self) -> StartType:
        return self.settings.cold_start and StartType.Cold or StartType.Warm

    def _setup_group(self, group: FlyingGroup, for_task: Type[Task],
                     flight: Flight, dynamic_runways: Dict[str, RunwayData]):
        did_load_loadout = False
        unit_type = group.units[0].unit_type

        if unit_type in db.PLANE_PAYLOAD_OVERRIDES:
            override_loadout = db.PLANE_PAYLOAD_OVERRIDES[unit_type]
            # Clear pylons
            for p in group.units:
                p.pylons.clear()

            # Now load loadout
            if for_task in db.PLANE_PAYLOAD_OVERRIDES[unit_type]:
                payload_name = db.PLANE_PAYLOAD_OVERRIDES[unit_type][for_task]
                group.load_loadout(payload_name)
                did_load_loadout = True
                logging.info("Loaded overridden payload for {} - {} for task {}".format(unit_type, payload_name, for_task))

        if not did_load_loadout:
            group.load_task_default_loadout(for_task)

        if unit_type in db.PLANE_LIVERY_OVERRIDES:
            for unit_instance in group.units:
                unit_instance.livery_id = db.PLANE_LIVERY_OVERRIDES[unit_type]

        single_client = flight.client_count == 1
        for idx in range(0, min(len(group.units), flight.client_count)):
            unit = group.units[idx]
            if single_client:
                unit.set_player()
            else:
                unit.set_client()

            # Do not generate player group with late activation.
            if group.late_activation:
                group.late_activation = False

            # Set up F-14 Client to have pre-stored alignement
            if unit_type is F_14B:
                unit.set_property(F_14B.Properties.INSAlignmentStored.id, True)


        group.points[0].tasks.append(OptReactOnThreat(OptReactOnThreat.Values.EvadeFire))

        channel = self.get_intra_flight_channel(unit_type)
        group.set_frequency(channel.mhz)

        # TODO: Support for different departure/arrival airfields.
        cp = flight.from_cp
        fallback_runway = RunwayData(cp.full_name, runway_name="")
        if cp.cptype == ControlPointType.AIRBASE:
            departure_runway = self.get_preferred_runway(flight.from_cp.airport)
        elif cp.is_fleet:
            departure_runway = dynamic_runways.get(cp.name, fallback_runway)
        else:
            logging.warning(f"Unhandled departure control point: {cp.cptype}")
            departure_runway = fallback_runway

        # The first waypoint is set automatically by pydcs, so it's not in our
        # list. Convert the pydcs MovingPoint to a FlightWaypoint so it shows up
        # in our FlightData.
        first_point = FlightWaypoint.from_pydcs(group.points[0], flight.from_cp)
        self.flights.append(FlightData(
            flight_type=flight.flight_type,
            units=group.units,
            size=len(group.units),
            friendly=flight.from_cp.captured,
            departure_delay=flight.scheduled_in,
            departure=departure_runway,
            arrival=departure_runway,
            # TODO: Support for divert airfields.
            divert=None,
<<<<<<< HEAD
            waypoints=[first_point] + flight.points,
            intra_flight_channel=channel,
            targetPoint=flight.targetPoint,
=======
            # Waypoints are added later, after they've had their TOTs set.
            waypoints=[],
            intra_flight_channel=channel
>>>>>>> 63bc3bd4
        ))

        # Special case so Su 33 carrier take off
        if unit_type is Su_33:
            if flight.flight_type is not CAP:
                for unit in group.units:
                    unit.fuel = Su_33.fuel_max / 2.2
            else:
                for unit in group.units:
                    unit.fuel = Su_33.fuel_max * 0.8

    def get_preferred_runway(self, airport: Airport) -> RunwayData:
        """Returns the preferred runway for the given airport.

        Right now we're only selecting runways based on whether or not they have
        ILS, but we could also choose based on wind conditions, or which
        direction flight plans should follow.
        """
        runways = list(RunwayData.for_pydcs_airport(airport))
        for runway in runways:
            # Prefer any runway with ILS.
            if runway.ils is not None:
                return runway
        # Otherwise we lack the mission information to pick more usefully,
        # so just use the first runway.
        return runways[0]

    def _generate_at_airport(self, name: str, side: Country,
                             unit_type: FlyingType, count: int,
                             client_count: int,
                             airport: Optional[Airport] = None,
                             start_type=None) -> FlyingGroup:
        assert count > 0

        if start_type is None:
            start_type = self._start_type()

        logging.info("airgen: {} for {} at {}".format(unit_type, side.id, airport))
        return self.m.flight_group_from_airport(
            country=side,
            name=name,
            aircraft_type=unit_type,
            airport=airport,
            maintask=None,
            start_type=start_type,
            group_size=count,
            parking_slots=None)

    def _generate_inflight(self, name: str, side: Country, unit_type: FlyingType, count: int, client_count: int, at: Point) -> FlyingGroup:
        assert count > 0

        if unit_type in helicopters.helicopter_map.values():
            alt = WARM_START_HELI_ALT
            speed = WARM_START_HELI_AIRSPEED
        else:
            alt = WARM_START_ALTITUDE
            speed = WARM_START_AIRSPEED

        pos = Point(at.x + random.randint(100, 1000), at.y + random.randint(100, 1000))

        logging.info("airgen: {} for {} at {} at {}".format(unit_type, side.id, alt, speed))
        group = self.m.flight_group(
            country=side,
            name=name,
            aircraft_type=unit_type,
            airport=None,
            position=pos,
            altitude=alt,
            speed=speed,
            maintask=None,
            start_type=self._start_type(),
            group_size=count)

        group.points[0].alt_type = "RADIO"
        return group

    def _generate_at_group(self, name: str, side: Country,
                           unit_type: FlyingType, count: int, client_count: int,
                           at: Union[ShipGroup, StaticGroup],
                           start_type=None) -> FlyingGroup:
        assert count > 0

        if start_type is None:
            start_type = self._start_type()

        logging.info("airgen: {} for {} at unit {}".format(unit_type, side.id, at))
        return self.m.flight_group_from_unit(
            country=side,
            name=name,
            aircraft_type=unit_type,
            pad_group=at,
            maintask=None,
            start_type=start_type,
            group_size=count)

    def _generate_group(self, name: str, side: Country, unit_type: FlyingType, count: int, client_count: int, at: db.StartingPosition):
        if isinstance(at, Point):
            return self._generate_inflight(name, side, unit_type, count, client_count, at)
        elif isinstance(at, Group):
            takeoff_ban = unit_type in db.CARRIER_TAKEOFF_BAN
            ai_ban = client_count == 0 and self.settings.only_player_takeoff

            if not takeoff_ban and not ai_ban:
                return self._generate_at_group(name, side, unit_type, count, client_count, at)
            else:
                return self._generate_inflight(name, side, unit_type, count, client_count, at.position)
        elif isinstance(at, Airport):
            takeoff_ban = unit_type in db.TAKEOFF_BAN
            ai_ban = client_count == 0 and self.settings.only_player_takeoff

            if not takeoff_ban and not ai_ban:
                try:
                    return self._generate_at_airport(name, side, unit_type, count, client_count, at)
                except NoParkingSlotError:
                    logging.info("No parking slot found at " + at.name + ", switching to air start.")
                    pass
            return self._generate_inflight(name, side, unit_type, count, client_count, at.position)
        else:
            assert False

    def _add_radio_waypoint(self, group: FlyingGroup, position, altitude: int, airspeed: int = 600):
        point = group.add_waypoint(position, altitude, airspeed)
        point.alt_type = "RADIO"
        return point

    def _rtb_for(self, group: FlyingGroup, cp: ControlPoint,
                 at: Optional[db.StartingPosition] = None):
        if at is None:
            at = cp.at
        position = at if isinstance(at, Point) else at.position

        last_waypoint = group.points[-1]
        if last_waypoint is not None:
            heading = position.heading_between_point(last_waypoint.position)
            tod_location = position.point_from_heading(heading, RTB_DISTANCE)
            self._add_radio_waypoint(group, tod_location, last_waypoint.alt)

        destination_waypoint = self._add_radio_waypoint(group, position, RTB_ALTITUDE)
        if isinstance(at, Airport):
            group.land_at(at)
        return destination_waypoint

    def _at_position(self, at) -> Point:
        if isinstance(at, Point):
            return at
        elif isinstance(at, ShipGroup):
            return at.position
        elif issubclass(at, Airport):
            return at.position
        else:
            assert False


    def _setup_custom_payload(self, flight, group:FlyingGroup):
        if flight.use_custom_loadout:

            logging.info("Custom loadout for flight : " + flight.__repr__())
            for p in group.units:
                p.pylons.clear()

            for key in flight.loadout.keys():
                if "Pylon" + key in flight.unit_type.__dict__.keys():
                    print(flight.loadout)
                    weapon_dict = flight.unit_type.__dict__["Pylon" + key].__dict__
                    if flight.loadout[key] in weapon_dict.keys():
                        weapon = weapon_dict[flight.loadout[key]]
                        group.load_pylon(weapon, int(key))
                else:
                    logging.warning("Pylon not found ! => Pylon" + key + " on " + str(flight.unit_type))

    def clear_parking_slots(self) -> None:
        for cp in self.game.theater.controlpoints:
            if cp.airport is not None:
                for parking_slot in cp.airport.parking_slots:
                    parking_slot.unit_id = None

    def generate_flights(self, country, ato: AirTaskingOrder,
                         dynamic_runways: Dict[str, RunwayData]) -> None:
        self.clear_parking_slots()

        for package in ato.packages:
            timing = PackageWaypointTiming.for_package(package)
            for flight in package.flights:
                culled = self.game.position_culled(flight.from_cp.position)
                if flight.client_count == 0 and culled:
                    logging.info("Flight not generated: culled")
                    continue
                logging.info(f"Generating flight: {flight.unit_type}")
                group = self.generate_planned_flight(flight.from_cp, country,
                                                     flight)
                self.setup_flight_group(group, flight, timing, dynamic_runways)
                self.setup_group_activation_trigger(flight, group)

    def setup_group_activation_trigger(self, flight, group):
        if flight.scheduled_in > 0 and flight.client_count == 0:

            if flight.start_type != "In Flight" and flight.from_cp.cptype not in [ControlPointType.AIRCRAFT_CARRIER_GROUP, ControlPointType.LHA_GROUP]:
                group.late_activation = False
                group.uncontrolled = True

                activation_trigger = TriggerOnce(Event.NoEvent, "FlightStartTrigger" + str(group.id))
                activation_trigger.add_condition(TimeAfter(seconds=flight.scheduled_in * 60))
                if (flight.from_cp.cptype == ControlPointType.AIRBASE):
                    if flight.from_cp.captured:
                        activation_trigger.add_condition(
                            CoalitionHasAirdrome(self.game.get_player_coalition_id(), flight.from_cp.id))
                    else:
                        activation_trigger.add_condition(
                            CoalitionHasAirdrome(self.game.get_enemy_coalition_id(), flight.from_cp.id))

                if flight.flight_type == FlightType.INTERCEPTION:
                    self.setup_interceptor_triggers(group, flight, activation_trigger)

                group.add_trigger_action(StartCommand())
                activation_trigger.add_action(AITaskPush(group.id, len(group.tasks)))

                self.m.triggerrules.triggers.append(activation_trigger)
            else:
                group.late_activation = True
                activation_trigger = TriggerOnce(Event.NoEvent, "FlightLateActivationTrigger" + str(group.id))
                activation_trigger.add_condition(TimeAfter(seconds=flight.scheduled_in*60))

                if(flight.from_cp.cptype == ControlPointType.AIRBASE):
                    if flight.from_cp.captured:
                        activation_trigger.add_condition(CoalitionHasAirdrome(self.game.get_player_coalition_id(), flight.from_cp.id))
                    else:
                        activation_trigger.add_condition(CoalitionHasAirdrome(self.game.get_enemy_coalition_id(), flight.from_cp.id))

                if flight.flight_type == FlightType.INTERCEPTION:
                    self.setup_interceptor_triggers(group, flight, activation_trigger)

                activation_trigger.add_action(ActivateGroup(group.id))
                self.m.triggerrules.triggers.append(activation_trigger)

    def setup_interceptor_triggers(self, group, flight, activation_trigger):

        detection_zone = self.m.triggers.add_triggerzone(flight.from_cp.position, radius=25000, hidden=False, name="ITZ")
        if flight.from_cp.captured:
            activation_trigger.add_condition(PartOfCoalitionInZone(self.game.get_enemy_color(), detection_zone.id)) # TODO : support unit type in part of coalition
            activation_trigger.add_action(MessageToAll(String("WARNING : Enemy aircraft have been detected in the vicinity of " + flight.from_cp.name + ". Interceptors are taking off."), 20))
        else:
            activation_trigger.add_condition(PartOfCoalitionInZone(self.game.get_player_color(), detection_zone.id))
            activation_trigger.add_action(MessageToAll(String("WARNING : We have detected that enemy aircraft are scrambling for an interception on " + flight.from_cp.name + " airbase."), 20))

    def generate_planned_flight(self, cp, country, flight:Flight):
        try:
            if flight.client_count == 0 and self.game.settings.perf_ai_parking_start:
                flight.start_type = "Cold"

            if flight.start_type == "In Flight":
                group = self._generate_group(
                    name=namegen.next_unit_name(country, cp.id, flight.unit_type),
                    side=country,
                    unit_type=flight.unit_type,
                    count=flight.count,
                    client_count=0,
                    at=cp.position)
            else:
                st = StartType.Runway
                if flight.start_type == "Cold":
                    st = StartType.Cold
                elif flight.start_type == "Warm":
                    st = StartType.Warm

                if cp.cptype in [ControlPointType.AIRCRAFT_CARRIER_GROUP, ControlPointType.LHA_GROUP]:
                    group_name = cp.get_carrier_group_name()
                    group = self._generate_at_group(
                        name=namegen.next_unit_name(country, cp.id, flight.unit_type),
                        side=country,
                        unit_type=flight.unit_type,
                        count=flight.count,
                        client_count=0,
                        at=self.m.find_group(group_name),
                        start_type=st)
                else:
                    group = self._generate_at_airport(
                        name=namegen.next_unit_name(country, cp.id, flight.unit_type),
                        side=country,
                        unit_type=flight.unit_type,
                        count=flight.count,
                        client_count=0,
                        airport=cp.airport,
                        start_type=st)
        except Exception as e:
            # Generated when there is no place on Runway or on Parking Slots
            logging.error(e)
            logging.warning("No room on runway or parking slots. Starting from the air.")
            flight.start_type = "In Flight"
            group = self._generate_group(
                name=namegen.next_unit_name(country, cp.id, flight.unit_type),
                side=country,
                unit_type=flight.unit_type,
                count=flight.count,
                client_count=0,
                at=cp.position)
            group.points[0].alt = 1500

        flight.group = group
        return group

    @staticmethod
    def configure_behavior(
            group: FlyingGroup,
            react_on_threat: Optional[OptReactOnThreat.Values] = None,
            roe: Optional[OptROE.Values] = None,
            rtb_winchester: Optional[OptRTBOnOutOfAmmo.Values] = None,
            restrict_jettison: Optional[bool] = None) -> None:
        group.points[0].tasks.clear()
        if react_on_threat is not None:
            group.points[0].tasks.append(OptReactOnThreat(react_on_threat))
        if roe is not None:
            group.points[0].tasks.append(OptROE(roe))
        if restrict_jettison is not None:
            group.points[0].tasks.append(OptRestrictJettison(restrict_jettison))
        if rtb_winchester is not None:
            group.points[0].tasks.append(OptRTBOnOutOfAmmo(rtb_winchester))

        group.points[0].tasks.append(OptRTBOnBingoFuel(True))
        group.points[0].tasks.append(OptRestrictAfterburner(True))

    @staticmethod
    def configure_eplrs(group: FlyingGroup, flight: Flight) -> None:
        if hasattr(flight.unit_type, 'eplrs'):
            if flight.unit_type.eplrs:
                group.points[0].tasks.append(EPLRS(group.id))

    def configure_cap(self, group: FlyingGroup, flight: Flight,
                      dynamic_runways: Dict[str, RunwayData]) -> None:
        group.task = CAP.name
        self._setup_group(group, CAP, flight, dynamic_runways)

        if flight.unit_type not in GUNFIGHTERS:
            ammo_type = OptRTBOnOutOfAmmo.Values.AAM
        else:
            ammo_type = OptRTBOnOutOfAmmo.Values.Cannon

        self.configure_behavior(group, rtb_winchester=ammo_type)

        group.points[0].tasks.append(EngageTargets(max_distance=nm_to_meter(50),
                                                   targets=[Targets.All.Air]))

    def configure_cas(self, group: FlyingGroup, flight: Flight,
                      dynamic_runways: Dict[str, RunwayData]) -> None:
        group.task = CAS.name
        self._setup_group(group, CAS, flight, dynamic_runways)
        self.configure_behavior(
            group,
            react_on_threat=OptReactOnThreat.Values.EvadeFire,
            roe=OptROE.Values.OpenFireWeaponFree,
            rtb_winchester=OptRTBOnOutOfAmmo.Values.Unguided,
            restrict_jettison=True)
        group.points[0].tasks.append(
            EngageTargets(max_distance=nm_to_meter(10),
                          targets=[Targets.All.GroundUnits.GroundVehicles])
        )

    def configure_sead(self, group: FlyingGroup, flight: Flight,
                       dynamic_runways: Dict[str, RunwayData]) -> None:
        group.task = SEAD.name
        self._setup_group(group, SEAD, flight, dynamic_runways)
        self.configure_behavior(
            group,
            react_on_threat=OptReactOnThreat.Values.EvadeFire,
            roe=OptROE.Values.OpenFire,
            rtb_winchester=OptRTBOnOutOfAmmo.Values.ASM,
            restrict_jettison=True)

    def configure_strike(self, group: FlyingGroup, flight: Flight,
                         dynamic_runways: Dict[str, RunwayData]) -> None:
        group.task = PinpointStrike.name
        self._setup_group(group, GroundAttack, flight, dynamic_runways)
        self.configure_behavior(
            group,
            react_on_threat=OptReactOnThreat.Values.EvadeFire,
            roe=OptROE.Values.OpenFire,
            restrict_jettison=True)

    def configure_anti_ship(self, group: FlyingGroup, flight: Flight,
                            dynamic_runways: Dict[str, RunwayData]) -> None:
        group.task = AntishipStrike.name
        self._setup_group(group, AntishipStrike, flight, dynamic_runways)
        self.configure_behavior(
            group,
            react_on_threat=OptReactOnThreat.Values.EvadeFire,
            roe=OptROE.Values.OpenFire,
            restrict_jettison=True)

    def configure_escort(self, group: FlyingGroup, flight: Flight,
                         dynamic_runways: Dict[str, RunwayData]) -> None:
        group.task = Escort.name
        self._setup_group(group, Escort, flight, dynamic_runways)
        self.configure_behavior(group, roe=OptROE.Values.OpenFire,
                                restrict_jettison=True)

    def configure_unknown_task(self, group: FlyingGroup,
                               flight: Flight) -> None:
        logging.error(f"Unhandled flight type: {flight.flight_type.name}")
        self.configure_behavior(group)

    def setup_flight_group(self, group: FlyingGroup, flight: Flight,
                           timing: PackageWaypointTiming,
                           dynamic_runways: Dict[str, RunwayData]) -> None:
        flight_type = flight.flight_type
        if flight_type in [FlightType.CAP, FlightType.BARCAP, FlightType.TARCAP,
                           FlightType.INTERCEPTION]:
            self.configure_cap(group, flight, dynamic_runways)
        elif flight_type in [FlightType.CAS, FlightType.BAI]:
            self.configure_cas(group, flight, dynamic_runways)
        elif flight_type in [FlightType.SEAD, FlightType.DEAD]:
            self.configure_sead(group, flight, dynamic_runways)
        elif flight_type in [FlightType.STRIKE]:
            self.configure_strike(group, flight, dynamic_runways)
        elif flight_type in [FlightType.ANTISHIP]:
            self.configure_anti_ship(group, flight, dynamic_runways)
        elif flight_type == FlightType.ESCORT:
            self.configure_escort(group, flight, dynamic_runways)
        else:
            self.configure_unknown_task(group, flight)

        self.configure_eplrs(group, flight)

        for waypoint in flight.points:
            waypoint.tot = None

        for point in flight.points:
            if point.only_for_player and not flight.client_count:
                continue

            PydcsWaypointBuilder.for_waypoint(
                point, group, flight, timing, self.m
            ).build()

        # Set here rather than when the FlightData is created so they waypoints
        # have their TOTs set.
        self.flights[-1].waypoints = flight.points
        self._setup_custom_payload(flight, group)


class PydcsWaypointBuilder:
    def __init__(self, waypoint: FlightWaypoint, group: FlyingGroup,
                 flight: Flight, timing: PackageWaypointTiming,
                 mission: Mission) -> None:
        self.waypoint = waypoint
        self.group = group
        self.flight = flight
        self.timing = timing
        self.mission = mission

    def build(self) -> MovingPoint:
        waypoint = self.group.add_waypoint(
            Point(self.waypoint.x, self.waypoint.y), self.waypoint.alt)

        waypoint.alt_type = self.waypoint.alt_type
        waypoint.name = String(self.waypoint.name)
        return waypoint

    def set_waypoint_tot(self, waypoint: MovingPoint, tot: int) -> None:
        self.waypoint.tot = tot
        waypoint.ETA = tot
        waypoint.ETA_locked = True
        waypoint.speed_locked = False

    @classmethod
    def for_waypoint(cls, waypoint: FlightWaypoint,
                     group: FlyingGroup,
                     flight: Flight,
                     timing: PackageWaypointTiming,
                     mission: Mission) -> PydcsWaypointBuilder:
        builders = {
            FlightWaypointType.EGRESS: EgressPointBuilder,
            FlightWaypointType.INGRESS_SEAD: SeadIngressBuilder,
            FlightWaypointType.INGRESS_STRIKE: StrikeIngressBuilder,
            FlightWaypointType.JOIN: JoinPointBuilder,
            FlightWaypointType.LANDING_POINT: LandingPointBuilder,
            FlightWaypointType.LOITER: HoldPointBuilder,
            FlightWaypointType.PATROL_TRACK: RaceTrackBuilder,
            FlightWaypointType.SPLIT: SplitPointBuilder,
            FlightWaypointType.TARGET_GROUP_LOC: TargetPointBuilder,
            FlightWaypointType.TARGET_POINT: TargetPointBuilder,
            FlightWaypointType.TARGET_SHIP: TargetPointBuilder,
        }
        builder = builders.get(waypoint.waypoint_type, DefaultWaypointBuilder)
        return builder(waypoint, group, flight, timing, mission)


class DefaultWaypointBuilder(PydcsWaypointBuilder):
    pass


class HoldPointBuilder(PydcsWaypointBuilder):
    def build(self) -> MovingPoint:
        waypoint = super().build()
        loiter = ControlledTask(OrbitAction(
            altitude=waypoint.alt,
            pattern=OrbitAction.OrbitPattern.Circle
        ))
        loiter.stop_after_time(
            self.timing.push_time(self.flight, waypoint.position))
        waypoint.add_task(loiter)
        return waypoint


class EgressPointBuilder(PydcsWaypointBuilder):
    def build(self) -> MovingPoint:
        waypoint = super().build()
        self.set_waypoint_tot(waypoint, self.timing.egress)
        return waypoint


class IngressBuilder(PydcsWaypointBuilder):
    def build(self) -> MovingPoint:
        waypoint = super().build()
        self.set_waypoint_tot(waypoint, self.timing.ingress)
        return waypoint


class SeadIngressBuilder(IngressBuilder):
    def build(self) -> MovingPoint:
        waypoint = super().build()

        target_group = self.waypoint.targetGroup
        if isinstance(target_group, TheaterGroundObject):
            tgroup = self.mission.find_group(target_group.group_identifier)
            if tgroup is not None:
                task = AttackGroup(tgroup.id)
                task.params["expend"] = "All"
                task.params["attackQtyLimit"] = False
                task.params["directionEnabled"] = False
                task.params["altitudeEnabled"] = False
                task.params["weaponType"] = 268402702  # Guided Weapons
                task.params["groupAttack"] = True
                waypoint.tasks.append(task)

        for i, t in enumerate(self.waypoint.targets):
            if self.group.units[0].unit_type == JF_17 and i < 4:
                self.group.add_nav_target_point(t.position, "PP" + str(i + 1))
            if self.group.units[0].unit_type == F_14B and i == 0:
                self.group.add_nav_target_point(t.position, "ST")
            if self.group.units[0].unit_type == AJS37 and i < 9:
                self.group.add_nav_target_point(t.position, "M" + str(i + 1))
        return waypoint


class StrikeIngressBuilder(IngressBuilder):
    def build(self) -> MovingPoint:
        if self.group.units[0].unit_type == B_17G:
            return self.build_bombing()
        else:
            return self.build_strike()

    def build_bombing(self) -> MovingPoint:
        waypoint = super().build()

        targets = self.waypoint.targets
        if not targets:
            return waypoint

        center = Point(0, 0)
        for target in targets:
            center.x += target.position.x
            center.y += target.position.y
        center.x /= len(targets)
        center.y /= len(targets)
        bombing = Bombing(center)
        bombing.params["expend"] = "All"
        bombing.params["attackQtyLimit"] = False
        bombing.params["directionEnabled"] = False
        bombing.params["altitudeEnabled"] = False
        bombing.params["weaponType"] = 2032
        bombing.params["groupAttack"] = True
        waypoint.tasks.append(bombing)
        return waypoint

    def build_strike(self) -> MovingPoint:
        waypoint = super().build()

        for i, t in enumerate(self.waypoint.targets):
            waypoint.tasks.append(Bombing(t.position))
            if self.group.units[0].unit_type == JF_17 and i < 4:
                self.group.add_nav_target_point(t.position, "PP" + str(i + 1))
            if self.group.units[0].unit_type == F_14B and i == 0:
                self.group.add_nav_target_point(t.position, "ST")
            if self.group.units[0].unit_type == AJS37 and i < 9:
                self.group.add_nav_target_point(t.position, "M" + str(i + 1))
        return waypoint


class JoinPointBuilder(PydcsWaypointBuilder):
    def build(self) -> MovingPoint:
        waypoint = super().build()
        self.set_waypoint_tot(waypoint, self.timing.join)
        return waypoint


class LandingPointBuilder(PydcsWaypointBuilder):
    def build(self) -> MovingPoint:
        waypoint = super().build()
        waypoint.type = "Land"
        waypoint.action = PointAction.Landing
        return waypoint


class RaceTrackBuilder(PydcsWaypointBuilder):
    def build(self) -> MovingPoint:
        waypoint = super().build()

        racetrack = ControlledTask(OrbitAction(
            altitude=waypoint.alt,
            pattern=OrbitAction.OrbitPattern.RaceTrack
        ))

        start = self.timing.race_track_start
        if start is not None:
            self.set_waypoint_tot(waypoint, start)
        racetrack.stop_after_time(self.timing.race_track_end)
        waypoint.add_task(racetrack)
        return waypoint


class SplitPointBuilder(PydcsWaypointBuilder):
    def build(self) -> MovingPoint:
        waypoint = super().build()
        self.set_waypoint_tot(waypoint, self.timing.split)
        return waypoint


class TargetPointBuilder(PydcsWaypointBuilder):
    def build(self) -> MovingPoint:
        waypoint = super().build()
        self.set_waypoint_tot(waypoint, self.timing.target)
        return waypoint<|MERGE_RESOLUTION|>--- conflicted
+++ resolved
@@ -781,15 +781,10 @@
             arrival=departure_runway,
             # TODO: Support for divert airfields.
             divert=None,
-<<<<<<< HEAD
-            waypoints=[first_point] + flight.points,
-            intra_flight_channel=channel,
-            targetPoint=flight.targetPoint,
-=======
             # Waypoints are added later, after they've had their TOTs set.
             waypoints=[],
             intra_flight_channel=channel
->>>>>>> 63bc3bd4
+            targetPoint=flight.targetPoint,
         ))
 
         # Special case so Su 33 carrier take off
