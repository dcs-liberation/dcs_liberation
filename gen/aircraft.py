--- conflicted
+++ resolved
@@ -81,11 +81,7 @@
 from game.theater.theatergroundobject import TheaterGroundObject
 from game.transfers import MultiGroupTransport
 from game.unitmap import UnitMap
-<<<<<<< HEAD
-from game.utils import Distance, Heading, meters, nautical_miles
-=======
-from game.utils import Distance, meters, nautical_miles, pairwise
->>>>>>> c9b6b5d4
+from game.utils import Distance, Heading, meters, nautical_miles, pairwise
 from gen.ato import AirTaskingOrder, Package
 from gen.callsigns import create_group_callsign_from_unit
 from gen.flights.flight import (
@@ -550,35 +546,8 @@
         point.alt_type = "RADIO"
         return point
 
-<<<<<<< HEAD
-    def _rtb_for(
-        self,
-        group: FlyingGroup,
-        cp: ControlPoint,
-        at: Optional[db.StartingPosition] = None,
-    ):
-        if at is None:
-            at = cp.at
-        position = at if isinstance(at, Point) else at.position
-
-        last_waypoint = group.points[-1]
-        if last_waypoint is not None:
-            heading = Heading.from_degrees(
-                position.heading_between_point(last_waypoint.position)
-            )
-            tod_location = position.point_from_heading(heading.degrees, RTB_DISTANCE)
-            self._add_radio_waypoint(group, tod_location, last_waypoint.alt)
-
-        destination_waypoint = self._add_radio_waypoint(group, position, RTB_ALTITUDE)
-        if isinstance(at, Airport):
-            group.land_at(at)
-        return destination_waypoint
-
-    def _at_position(self, at) -> Point:
-=======
     @staticmethod
     def _at_position(at: Union[Point, ShipGroup, Type[Airport]]) -> Point:
->>>>>>> c9b6b5d4
         if isinstance(at, Point):
             return at
         elif isinstance(at, ShipGroup):
