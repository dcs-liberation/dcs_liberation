import logging
from dataclasses import dataclass, field
from datetime import timedelta
from typing import List, Type, Tuple, Optional

from dcs.mission import Mission, StartType
from dcs.planes import IL_78M, KC130, KC135MPRS, KC_135
from dcs.unittype import UnitType
from dcs.task import (
    AWACS,
    ActivateBeaconCommand,
    MainTask,
    Refueling,
    SetImmortalCommand,
    SetInvisibleCommand,
)

from game import db
from .flights.ai_flight_planner_db import AEWC_CAPABLE
from .naming import namegen
from .callsigns import callsign_for_support_unit
from .conflictgen import Conflict
from .radios import RadioFrequency, RadioRegistry
from .tacan import TacanBand, TacanChannel, TacanRegistry


TANKER_DISTANCE = 15000
TANKER_ALT = 4572
TANKER_HEADING_OFFSET = 45

AWACS_DISTANCE = 150000
AWACS_ALT = 13000


@dataclass
class AwacsInfo:
    """AWACS information for the kneeboard."""

    group_name: str
    callsign: str
    freq: RadioFrequency
    depature_location: Optional[str]
    start_time: Optional[timedelta]
    end_time: Optional[timedelta]
    blue: bool


@dataclass
class TankerInfo:
    """Tanker information for the kneeboard."""

    group_name: str
    callsign: str
    variant: str
    freq: RadioFrequency
    tacan: TacanChannel
    start_time: Optional[timedelta]
    end_time: Optional[timedelta]
    blue: bool


@dataclass
class AirSupport:
    awacs: List[AwacsInfo] = field(default_factory=list)
    tankers: List[TankerInfo] = field(default_factory=list)


class AirSupportConflictGenerator:
    def __init__(
        self,
        mission: Mission,
        conflict: Conflict,
        game,
        radio_registry: RadioRegistry,
        tacan_registry: TacanRegistry,
    ) -> None:
        self.mission = mission
        self.conflict = conflict
        self.game = game
        self.air_support = AirSupport()
        self.radio_registry = radio_registry
        self.tacan_registry = tacan_registry

    @classmethod
    def support_tasks(cls) -> List[Type[MainTask]]:
        return [Refueling, AWACS]

    @staticmethod
    def _get_tanker_params(unit_type: Type[UnitType]) -> Tuple[int, int]:
        if unit_type is KC130:
            return (TANKER_ALT - 500, 596)
        elif unit_type is KC_135:
            return (TANKER_ALT, 770)
        elif unit_type is KC135MPRS:
            return (TANKER_ALT + 500, 596)
        return (TANKER_ALT, 574)

    def generate(self):
        player_cp = (
            self.conflict.blue_cp
            if self.conflict.blue_cp.captured
            else self.conflict.red_cp
        )

<<<<<<< HEAD
        if not self.game.settings.disable_legacy_tanker:

            fallback_tanker_number = 0

            for i, tanker_unit_type in enumerate(
                db.find_unittype(Refueling, self.conflict.attackers_side)
            ):
                alt, airspeed = self._get_tanker_params(tanker_unit_type)
                variant = db.unit_type_name(tanker_unit_type)
                freq = self.radio_registry.alloc_uhf()
                tacan = self.tacan_registry.alloc_for_band(TacanBand.Y)
                tanker_heading = (
                    self.conflict.red_cp.position.heading_between_point(
                        self.conflict.blue_cp.position
=======
        fallback_tanker_number = 0

        for i, tanker_unit_type in enumerate(
            self.game.faction_for(player=True).tankers
        ):
            alt, airspeed = self._get_tanker_params(tanker_unit_type)
            variant = db.unit_type_name(tanker_unit_type)
            freq = self.radio_registry.alloc_uhf()
            tacan = self.tacan_registry.alloc_for_band(TacanBand.Y)
            tanker_heading = (
                self.conflict.red_cp.position.heading_between_point(
                    self.conflict.blue_cp.position
                )
                + TANKER_HEADING_OFFSET * i
            )
            tanker_position = player_cp.position.point_from_heading(
                tanker_heading, TANKER_DISTANCE
            )
            tanker_group = self.mission.refuel_flight(
                country=self.mission.country(self.game.player_country),
                name=namegen.next_tanker_name(
                    self.mission.country(self.game.player_country), tanker_unit_type
                ),
                airport=None,
                plane_type=tanker_unit_type,
                position=tanker_position,
                altitude=alt,
                race_distance=58000,
                frequency=freq.mhz,
                start_type=StartType.Warm,
                speed=airspeed,
                tacanchannel=str(tacan),
            )
            tanker_group.set_frequency(freq.mhz)

            callsign = callsign_for_support_unit(tanker_group)
            tacan_callsign = {
                "Texaco": "TEX",
                "Arco": "ARC",
                "Shell": "SHL",
            }.get(callsign)
            if tacan_callsign is None:
                # The dict above is all the callsigns currently in the game, but
                # non-Western countries don't use the callsigns and instead just
                # use numbers. It's possible that none of those nations have
                # TACAN compatible refueling aircraft, but fallback just in
                # case.
                tacan_callsign = f"TK{fallback_tanker_number}"
                fallback_tanker_number += 1

            if tanker_unit_type != IL_78M:
                # Override PyDCS tacan channel.
                tanker_group.points[0].tasks.pop()
                tanker_group.points[0].tasks.append(
                    ActivateBeaconCommand(
                        tacan.number,
                        tacan.band.value,
                        tacan_callsign,
                        True,
                        tanker_group.units[0].id,
                        True,
>>>>>>> 0a9dc49e
                    )
                    + TANKER_HEADING_OFFSET * i
                )
                tanker_position = player_cp.position.point_from_heading(
                    tanker_heading, TANKER_DISTANCE
                )
                tanker_group = self.mission.refuel_flight(
                    country=self.mission.country(self.game.player_country),
                    name=namegen.next_tanker_name(
                        self.mission.country(self.game.player_country), tanker_unit_type
                    ),
                    airport=None,
                    plane_type=tanker_unit_type,
                    position=tanker_position,
                    altitude=alt,
                    race_distance=58000,
                    frequency=freq.mhz,
                    start_type=StartType.Warm,
                    speed=airspeed,
                    tacanchannel=str(tacan),
                )
                tanker_group.set_frequency(freq.mhz)

                callsign = callsign_for_support_unit(tanker_group)
                tacan_callsign = {
                    "Texaco": "TEX",
                    "Arco": "ARC",
                    "Shell": "SHL",
                }.get(callsign)
                if tacan_callsign is None:
                    # The dict above is all the callsigns currently in the game, but
                    # non-Western countries don't use the callsigns and instead just
                    # use numbers. It's possible that none of those nations have
                    # TACAN compatible refueling aircraft, but fallback just in
                    # case.
                    tacan_callsign = f"TK{fallback_tanker_number}"
                    fallback_tanker_number += 1

                if tanker_unit_type != IL_78M:
                    # Override PyDCS tacan channel.
                    tanker_group.points[0].tasks.pop()
                    tanker_group.points[0].tasks.append(
                        ActivateBeaconCommand(
                            tacan.number,
                            tacan.band.value,
                            tacan_callsign,
                            True,
                            tanker_group.units[0].id,
                            True,
                        )
                    )

                tanker_group.points[0].tasks.append(SetInvisibleCommand(True))
                tanker_group.points[0].tasks.append(SetImmortalCommand(True))

                self.air_support.tankers.append(
                    TankerInfo(
                        str(tanker_group.name),
                        callsign,
                        variant,
                        freq,
                        tacan,
                        blue=True,
                    )
                )

        if not self.game.settings.disable_legacy_aewc:
            possible_awacs = [
                a
                for a in self.game.faction_for(player=True).aircrafts
                if a in AEWC_CAPABLE
            ]

            if not possible_awacs:
                logging.warning("No AWACS for faction")
                return

            awacs_unit = possible_awacs[0]
            freq = self.radio_registry.alloc_uhf()

            awacs_flight = self.mission.awacs_flight(
                country=self.mission.country(self.game.player_country),
                name=namegen.next_awacs_name(
                    self.mission.country(self.game.player_country)
                ),
                plane_type=awacs_unit,
                altitude=AWACS_ALT,
                airport=None,
                position=self.conflict.position.random_point_within(
                    AWACS_DISTANCE, AWACS_DISTANCE
                ),
                frequency=freq.mhz,
                start_type=StartType.Warm,
            )
            awacs_flight.set_frequency(freq.mhz)

            awacs_flight.points[0].tasks.append(SetInvisibleCommand(True))
            awacs_flight.points[0].tasks.append(SetImmortalCommand(True))

            self.air_support.awacs.append(
                AwacsInfo(
                    group_name=str(awacs_flight.name),
                    callsign=callsign_for_support_unit(awacs_flight),
                    freq=freq,
                    depature_location=None,
                    start_time=None,
                    end_time=None,
                    blue=True,
                )
            )<|MERGE_RESOLUTION|>--- conflicted
+++ resolved
@@ -102,13 +102,12 @@
             else self.conflict.red_cp
         )
 
-<<<<<<< HEAD
         if not self.game.settings.disable_legacy_tanker:
 
             fallback_tanker_number = 0
 
             for i, tanker_unit_type in enumerate(
-                db.find_unittype(Refueling, self.conflict.attackers_side)
+                self.game.faction_for(player=True).tankers
             ):
                 alt, airspeed = self._get_tanker_params(tanker_unit_type)
                 variant = db.unit_type_name(tanker_unit_type)
@@ -117,69 +116,6 @@
                 tanker_heading = (
                     self.conflict.red_cp.position.heading_between_point(
                         self.conflict.blue_cp.position
-=======
-        fallback_tanker_number = 0
-
-        for i, tanker_unit_type in enumerate(
-            self.game.faction_for(player=True).tankers
-        ):
-            alt, airspeed = self._get_tanker_params(tanker_unit_type)
-            variant = db.unit_type_name(tanker_unit_type)
-            freq = self.radio_registry.alloc_uhf()
-            tacan = self.tacan_registry.alloc_for_band(TacanBand.Y)
-            tanker_heading = (
-                self.conflict.red_cp.position.heading_between_point(
-                    self.conflict.blue_cp.position
-                )
-                + TANKER_HEADING_OFFSET * i
-            )
-            tanker_position = player_cp.position.point_from_heading(
-                tanker_heading, TANKER_DISTANCE
-            )
-            tanker_group = self.mission.refuel_flight(
-                country=self.mission.country(self.game.player_country),
-                name=namegen.next_tanker_name(
-                    self.mission.country(self.game.player_country), tanker_unit_type
-                ),
-                airport=None,
-                plane_type=tanker_unit_type,
-                position=tanker_position,
-                altitude=alt,
-                race_distance=58000,
-                frequency=freq.mhz,
-                start_type=StartType.Warm,
-                speed=airspeed,
-                tacanchannel=str(tacan),
-            )
-            tanker_group.set_frequency(freq.mhz)
-
-            callsign = callsign_for_support_unit(tanker_group)
-            tacan_callsign = {
-                "Texaco": "TEX",
-                "Arco": "ARC",
-                "Shell": "SHL",
-            }.get(callsign)
-            if tacan_callsign is None:
-                # The dict above is all the callsigns currently in the game, but
-                # non-Western countries don't use the callsigns and instead just
-                # use numbers. It's possible that none of those nations have
-                # TACAN compatible refueling aircraft, but fallback just in
-                # case.
-                tacan_callsign = f"TK{fallback_tanker_number}"
-                fallback_tanker_number += 1
-
-            if tanker_unit_type != IL_78M:
-                # Override PyDCS tacan channel.
-                tanker_group.points[0].tasks.pop()
-                tanker_group.points[0].tasks.append(
-                    ActivateBeaconCommand(
-                        tacan.number,
-                        tacan.band.value,
-                        tacan_callsign,
-                        True,
-                        tanker_group.units[0].id,
-                        True,
->>>>>>> 0a9dc49e
                     )
                     + TANKER_HEADING_OFFSET * i
                 )
