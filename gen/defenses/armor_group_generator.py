--- conflicted
+++ resolved
@@ -1,9 +1,6 @@
 import random
-<<<<<<< HEAD
 from typing import Any
-=======
 from typing import Optional
->>>>>>> 53f6a0b3
 
 from dcs.unitgroup import VehicleGroup
 
@@ -17,13 +14,9 @@
 )
 
 
-<<<<<<< HEAD
-def generate_armor_group(faction: str, game, ground_object, include_shorad: bool):
-=======
 def generate_armor_group(
-    faction: str, game: Game, ground_object: VehicleGroupGroundObject
+    faction: str, game: Game, ground_object: VehicleGroupGroundObject, include_shorad: bool
 ) -> Optional[VehicleGroup]:
->>>>>>> 53f6a0b3
     """
     This generate a group of ground units
     :return: Generated group
