--- conflicted
+++ resolved
@@ -79,7 +79,7 @@
 
 
 def aaa_vehicle_group(self, country, name, _type: unittype.VehicleType, position: mapping.Point,
-                  heading=0,
+                  heading=0, group_size=1,
                   formation=unitgroup.VehicleGroup.Formation.Line,
                   move_formation: PointAction=PointAction.OffRoad):
     """
@@ -89,77 +89,13 @@
     """
     vg = unitgroup.VehicleGroup(self.next_group_id(), self.string(name))
 
-    heading = randint(0, 359)
-    if _type == AirDefence.SAM_SA_3_S_125_LN_5P73:
-        # 4 launchers (180 degrees all facing the same direction), 1 SR, 1 TR
-        num_launchers = 4
-        # search radar
-        v = self.vehicle(
-            name + " Unit #{nr}".format(nr=1),
-            AirDefence.SAM_SR_P_19,
-        )
-        v.position.x = position.x
-        v.position.y = position.y
-        v.heading = heading
-        vg.add_unit(v)
-        # track radar
-        v = self.vehicle(
-            name + " Unit #{nr}".format(nr=2),
-            AirDefence.SAM_SA_3_S_125_TR_SNR,
-        )
-
-        center_x = position.x + randint(20, 40)
-        center_y = position.y
-
-        v.position.x = center_x
-        v.position.y = center_y
-        v.heading = heading
-        vg.add_unit(v)
-        plop_positions = determine_positions(
-            position,
-            heading,
-            num_launchers,
-            launcher_distance=100,
-            coverage=180,
-        )
-        for x in range(0, num_launchers):
-            v = self.vehicle(
-<<<<<<< HEAD
-                name + " Unit #{nr}".format(nr=3+x),
-                AirDefence.SAM_SA_3_S_125_LN_5P73,
-            )
-
-            v.position.x = plop_positions[x][0]
-            v.position.y = plop_positions[x][1]
-            v.heading = plop_positions[x][2]
-            vg.add_unit(v)
-
-    elif _type == AirDefence.SAM_SA_6_Kub_LN_2P25:
-        # 6 launchers (360 degree coverage)
-        # 1 S/TR
-        # search/track radar
-        num_launchers = 6
-        v = self.vehicle(
-            name + " Unit #{nr}".format(nr=1),
-            AirDefence.SAM_SA_6_Kub_STR_9S91,
-        )
-        v.position.x = position.x
-        v.position.y = position.y
-        v.heading = heading
-        vg.add_unit(v)
-
-        plop_positions = determine_positions(
-            position,
-            heading,
-            num_launchers,
-            launcher_distance=100,
-            coverage=360,
-        )
-        for x in range(0, num_launchers):
-            v = self.vehicle(
-                name + " Unit #{nr}".format(nr=1+x),
-                AirDefence.SAM_SA_6_Kub_LN_2P25,
-=======
+    for i in range(1, group_size + 1):
+        heading = randint(0, 359)
+        if _type == AirDefence.SAM_SA_3_S_125_LN_5P73:
+            # 4 launchers (180 degrees all facing the same direction), 1 SR, 1 TR
+            num_launchers = 4
+            # search radar
+            v = self.vehicle(
                 name + " Unit #{nr}-sr".format(nr=i),
                 AirDefence.SAM_SR_P_19,
             )
@@ -247,136 +183,29 @@
             v = self.vehicle(
                 name + " Unit #{nr}-tr".format(nr=i),
                 AirDefence.SAM_SA_10_S_300PS_TR_30N6,
->>>>>>> b1576e8f
-            )
-
-            v.position.x = plop_positions[x][0]
-            v.position.y = plop_positions[x][1]
-            v.heading = plop_positions[x][2]
-            vg.add_unit(v)
-    elif _type == AirDefence.SAM_SA_10_S_300PS_LN_5P85C:
-        # 8 launchers - 4 directions, two in each direction
-        # 1 SR (offset)
-        # 1 TR (center)
-        # search radar
-        num_launchers = 8
-        v = self.vehicle(
-            name + " Unit #{nr}".format(nr=1),
-            AirDefence.SAM_SA_10_S_300PS_SR_5N66M,
-        )
-        v.position.x = position.x
-        v.position.y = position.y
-        v.heading = heading
-        vg.add_unit(v)
-        # track radar
-        v = self.vehicle(
-            name + " Unit #{nr}".format(nr=2),
-            AirDefence.SAM_SA_10_S_300PS_TR_30N6,
-        )
-
-        center_x = position.x + randint(20, 40)
-        center_y = position.y
-
-        v.position.x = center_x
-        v.position.y = center_y
-        v.heading = heading
-        vg.add_unit(v)
-        # command center
-        v = self.vehicle(
-            name + " Unit #{nr}".format(nr=3),
-            AirDefence.SAM_SA_10_S_300PS_CP_54K6,
-        )
-
-        center_x = position.x + randint(40, 60)
-        center_y = position.y
-
-        v.position.x = center_x
-        v.position.y = center_y
-        v.heading = heading
-        vg.add_unit(v)
-
-        plop_positions = determine_positions(
-            position,
-            heading,
-            num_launchers,
-            launcher_distance=150,
-            coverage=360,
-        )
-        for x in range(0, num_launchers):
-            v = self.vehicle(
-<<<<<<< HEAD
-                name + " Unit #{nr}".format(nr=3+x),
-                AirDefence.SAM_SA_10_S_300PS_LN_5P85C,
-=======
+            )
+
+            center_x = position.x + randint(20, 40)
+            center_y = position.y + (i - 1) * 20
+
+            v.position.x = center_x
+            v.position.y = center_y
+            v.heading = heading
+            vg.add_unit(v)
+            # command center
+            v = self.vehicle(
                 name + " Unit #{nr}-c".format(nr=i),
                 AirDefence.SAM_SA_10_S_300PS_CP_54K6,
->>>>>>> b1576e8f
-            )
-
-            v.position.x = plop_positions[x][0]
-            v.position.y = plop_positions[x][1]
-            v.heading = plop_positions[x][2]
-            vg.add_unit(v)
-
-<<<<<<< HEAD
-    elif _type == AirDefence.SAM_SA_10_S_300PS_CP_54K6:
-        # 8 launchers - 4 directions, two in each direction
-        # 1 SR (offset)
-        # 1 TR (center)
-        # search radar
-        num_launchers = 8
-        v = self.vehicle(
-            name + " Unit #{nr}".format(nr=1),
-            AirDefence.SAM_SA_10_S_300PS_SR_64H6E,
-        )
-        v.position.x = position.x
-        v.position.y = position.y
-        v.heading = heading
-        vg.add_unit(v)
-        # track radar
-        v = self.vehicle(
-            name + " Unit #{nr}".format(nr=2),
-            AirDefence.SAM_SA_10_S_300PS_TR_30N6,
-        )
-
-        center_x = position.x + randint(20, 40)
-        center_y = position.y
-
-        v.position.x = center_x
-        v.position.y = center_y
-        v.heading = heading
-        vg.add_unit(v)
-        # command center
-        v = self.vehicle(
-            name + " Unit #{nr}".format(nr=3),
-            AirDefence.SAM_SA_10_S_300PS_CP_54K6,
-        )
-
-        center_x = position.x + randint(40, 60)
-        center_y = position.y
-
-        v.position.x = center_x
-        v.position.y = center_y
-        v.heading = heading
-        vg.add_unit(v)
-
-        plop_positions = determine_positions(
-            position,
-            heading,
-            num_units=num_launchers,
-            launcher_distance=150,
-            coverage=360,
-        )
-        for x in range(0, num_launchers):
-            v = self.vehicle(
-                name + " Unit #{nr}".format(nr=3+x),
-                AirDefence.SAM_SA_10_S_300PS_LN_5P85D,
-            )
-
-            v.position.x = plop_positions[x][0]
-            v.position.y = plop_positions[x][1]
-            v.heading = plop_positions[x][2]
-=======
+            )
+
+            center_x = position.x + randint(40, 60)
+            center_y = position.y + (i - 1) * 20
+
+            v.position.x = center_x
+            v.position.y = center_y
+            v.heading = heading
+            vg.add_unit(v)
+
             plop_positions = determine_positions(
                 position,
                 heading,
@@ -458,18 +287,10 @@
             v.position.x = position.x
             v.position.y = position.y + (i - 1) * 20
             v.heading = heading
->>>>>>> b1576e8f
-            vg.add_unit(v)
-    else:
-        v = self.vehicle(name + " Unit #{nr}".format(nr=1), _type)
-        v.position.x = position.x
-        v.position.y = position.y # + (i - 1) * 20
-        v.heading = heading
-        vg.add_unit(v)
+            vg.add_unit(v)
 
     wp = vg.add_waypoint(vg.units[0].position, move_formation, 0)
     wp.ETA_locked = True
-
     if _type.eplrs:
         wp.tasks.append(task.EPLRS(self.next_eplrs("vehicle")))
 
@@ -502,7 +323,8 @@
                         country=self.conflict.defenders_country,
                         name=namegen.next_unit_name(self.conflict.defenders_country, type),
                         _type=type,
-                        position=p)
+                        position=p,
+                        group_size=1)
 
 
 class ExtraAAConflictGenerator:
