--- conflicted
+++ resolved
@@ -681,7 +681,7 @@
         modLayout.addWidget(a4_skyhawk, modLayout_row, 1)
         modLayout_row += 1
         modLayout.addWidget(
-            QtWidgets.QLabel("F/A-18F Tanker (version 1.1)"), modLayout_row, 0
+            QtWidgets.QLabel("F/A-18F Tanker (version 1.2)"), modLayout_row, 0
         )
         modLayout.addWidget(fa18ef_tanker, modLayout_row, 1)
         modLayout_row += 1
@@ -696,26 +696,16 @@
         )
         modLayout.addWidget(hercules, modLayout_row, 1)
         modLayout_row += 1
-<<<<<<< HEAD
-=======
+        modLayout.addWidget(
+        # Section break here for readability
+        modLayout.addWidget(QtWidgets.QWidget(), modLayout_row, 0)
+        modLayout_row += 1
         modLayout.addWidget(
             QtWidgets.QLabel("UH-60L Black Hawk (version 1.3.1)"), modLayout_row, 0
         )
         modLayout.addWidget(uh_60l, modLayout_row, 1)
         modLayout_row += 1
->>>>>>> cc4237d0
-        # Section break here for readability
-        modLayout.addWidget(QtWidgets.QWidget(), modLayout_row, 0)
-        modLayout_row += 1
         modLayout.addWidget(
-<<<<<<< HEAD
-            QtWidgets.QLabel("UH-60L Black Hawk (version 1.1)"), modLayout_row, 0
-        )
-        modLayout.addWidget(uh_60l, modLayout_row, 1)
-        modLayout_row += 1
-        modLayout.addWidget(
-=======
->>>>>>> cc4237d0
             QtWidgets.QLabel("JAS 39 Gripen (version v1.8.0-beta)"), modLayout_row, 0
         )
         modLayout.addWidget(jas39_gripen, modLayout_row, 1)
