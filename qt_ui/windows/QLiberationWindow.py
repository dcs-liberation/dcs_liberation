--- conflicted
+++ resolved
@@ -119,23 +119,10 @@
         file_menu.addAction(self.showLiberationPrefDialogAction)
         file_menu.addSeparator()
         #file_menu.addAction("Close Current Game", lambda: self.closeGame()) # Not working
-<<<<<<< HEAD
         file_menu.addAction("Exit" , lambda: self.exit())
-
+        
         help_menu = self.menu.addMenu("Help")
-        help_menu.addAction("Discord Server", lambda: webbrowser.open_new_tab("https://" + "discord.gg" + "/" + "bKrt" + "rkJ"))
-        help_menu.addAction("Github Repository", lambda: webbrowser.open_new_tab("https://github.com/khopa/dcs_liberation"))
-        help_menu.addAction("Releases", lambda: webbrowser.open_new_tab("https://github.com/Khopa/dcs_liberation/releases"))
-        help_menu.addAction("Online Manual", lambda: webbrowser.open_new_tab(URLS["Manual"]))
-        help_menu.addAction("ED Forum Thread", lambda: webbrowser.open_new_tab(URLS["ForumThread"]))
-        help_menu.addAction("Report an issue", lambda: webbrowser.open_new_tab(URLS["Issues"]))
         help_menu.addAction("Check new version", lambda: self._check_and_download_new_version())
-
-        help_menu.addSeparator()
-        help_menu.addAction(self.showAboutDialogAction)
-=======
-        file_menu.addAction("E&xit" , lambda: self.exit())
->>>>>>> 7817d599
 
         displayMenu = self.menu.addMenu("&Display")
 
